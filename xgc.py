
"""Module of the XGC loader for general use, taken from Loic's load_XGC_local for BES.

It reads the data from the simulation and remove the points not wanted.
This file is based on an other code written by Lei Shi (:download:`code <../../../../FPSDP/Plasma/XGC_Profile/load_XGC_profile.py>`).

"""

import numpy as np
import os.path
import sys
import glob
from scipy.interpolate import splrep, splev
from scipy.interpolate import LinearNDInterpolator, CloughTocher2DInterpolator

#convenience gateway to load XGC1 or XGCa data
def load(*args,**kwargs):
    file_path = os.path.join(args[0],'')

    if len(glob.glob(file_path+'xgc.3d*')) > 0:
        return xgc1Load(*args,**kwargs)
    
    elif len(glob.glob(file_path+'xgc.2d*')) > 0:
        return xgcaLoad(*args,**kwargs)

    else:
        raise ValueError('XGC files not found in '+file_path)


class _load(object):
    """Loader class for general use.

    The idea of this loader is to load all data, limiting spatially and temporally as user-specified.

    INPUTS
    :param str xgc_path: Name of the directory containing the data

    OPTIONAL
    :param int t_start: Time step at which starting the diagnostics [1-based indexed (to match file)]
    :param int t_end: Time step at which stoping the diagnostics [1-based indexed (to match file)]
    :param int dt: Interval between two time step that the diagnostics should compute
    :param float Rmin: Limit minimum major radius of data
    :param float Rmax: Limit maximum major radius of data
    :param float Zmin: Limit minimum vertical coordinate of data
    :param float Zmax: Limit maximum vertical coordinate of data
    :param float psinMin: Limit minimum normalized poloidal flux ("psi-normal") of data
    :param float psinMax: Limit maximum normalized poloidal flux ("psi-normal") of data
    :param int phi_start: Toroidal plane index to start data [0-based indexed]
    :param int phi_end: Toroidal plane index to stop data [0-based indexed]


    :param str kind: Order of the interpolation method (linear or cubic))
    """

    def __init__(self,xgc_path,t_start=1,t_end=None,dt=1,
        Rmin=None,Rmax=None,Zmin=None,Zmax=None,
        psinMin=None,psinMax=None,thetaMin=None,thetaMax=None, 
	phi_start=0, phi_end=None,
        kind='linear'):
        """Copy all the input values and call all the functions that compute the equilibrium and the first
        time step.
        """
        def readAdios(x,v,inds=Ellipsis):
            if '/' in v: v = '/'+v
            #v = '/'+v #this may be necessary for older xgc files
            if type(x) is adios.file:
                return x[v][...][inds]       
            else:
<<<<<<< HEAD
                return adios.file(x+'.bp')[v][...][inds]
=======
                f = adios.file(x+'.bp')
		data = f[v][inds]
		f.close()
		return data
>>>>>>> 27b8ba51

        def readHDF5(x,v,inds=Ellipsis):
            return h5py.File(x+'.h5','r')[v][inds]

        print 'Loading XGC output data'
        
        self.xgc_path = os.path.join(xgc_path,'')  #get file_path, add path separator if not there
        self.mesh_file=self.xgc_path+'xgc.mesh'
        #check if files are in HDF5 or ADIOS format
        if os.path.exists(self.mesh_file+'.bp'):
            import adios
            self.readCmd=readAdios
        elif os.path.exists(self.mesh_file+'.h5'):
            import h5py
            self.readCmd=readHDF5
        else:
            raise ValueError('No xgc.mesh file found')

        print 'from directory:'+ self.xgc_path

        #read in units file
        self.unit_file = self.xgc_path+'units.m'
        self.unit_dic = self.load_m(self.unit_file)

        self.inputused_file = self.xgc_path+'fort.input.used'
        self.load_mass_charge(self.inputused_file)

        #read in time
        self.oneddiag_file=self.xgc_path+'xgc.oneddiag'
        self.mask1d = self.oned_mask()
        self.time = self.readCmd(self.oneddiag_file,'time')[self.mask1d]
        self.t_start=t_start
        self.t_end=t_end        
        if self.t_end is None: self.t_end=len(self.time)
        self.time = self.time[(self.t_start-1):(self.t_end):dt]
        self.time_steps = np.arange(self.t_start,self.t_end+1,dt) #1-based for file names
        self.tstep = self.unit_dic['sml_dt']*self.unit_dic['diag_1d_period']
        self.dt = self.tstep * dt
        self.Ntimes = len(self.time)

        #magnetics file
        self.bfield_file=self.xgc_path+'xgc.bfield'

        # limits of the mesh in tokamak coordinates. Set to min,max of arrays in loadMesh()
        #if unspecified by user
        self.Rmin = self.unit_dic['eq_x_r'] if 'x' in str(Rmin).lower() else Rmin
        self.Rmax = self.unit_dic['eq_x_r'] if 'x' in str(Rmax).lower() else Rmax
        self.Zmin = self.unit_dic['eq_x_z'] if 'x' in str(Zmin).lower() else Zmin
        self.Zmax = self.unit_dic['eq_x_z'] if 'x' in str(Zmax).lower() else Zmax
        self.psinMin=psinMin
        self.psinMax=psinMax

        self.thetaMin=thetaMin
        self.thetaMax=thetaMax
        
	self.kind = kind
        
        
        #read in mesh, equilibrium data, and finally fluctuation data
        print 'Loading mesh and psi...'
        self.loadMesh()
        print '\tmesh and psi loaded.'

        #TODO: This isnt right yet, need to instead find saddlepoint
        #could do using gradient in LinearTriinterpolator or Cubic 
        #some units.m dont have eq_x_r,eq_x_z, approximate
        # if not ('eq_x_z' in self.unit_dic):
        #     import matplotlib._tri as _tri
        #     from matplotlib.tri import Triangulation
        #     triObj = Triangulation(self.RZ[:,0],self.RZ[:,1],self.tri)
        #     C = _tri.TriContourGenerator(triObj.get_cpp_triangulation(),self.psin)
        #     RZsep = C.create_contour(1.0)[0]
        #     xind = np.argmin(RZsep[:,1])
        #     self.unit_dic['eq_x_r'] = RZsep[xind,0]
        #     self.unit_dic['eq_x_z'] = RZsep[xind,1]
        
        print 'Loading magnetics...'
        self.loadBfield()
        print'\tmagnetics loaded.'
        
        print 'Loading equilibrium...'
        self.loadEquil()
        print '\tequlibrium loaded.'



    
    def load_m(self,fname):
        """load the whole .m file and return a dictionary contains all the entries.
        """
        f = open(fname,'r')
        result = {}
        for line in f:
            words = line.split('=')
            key = words[0].strip()
            value = words[1].strip(' ;\n')
            result[key]= float(value)
        f.close()
        return result


    def load_mass_charge(self,fname):
        """load particle masses from fort.input.used (currently ptl_e_mass_au not in units.m
        """
        #TODO: Not general, someimtes comma on end of number
        proton_mass = 1.6720e-27
        e_charge = 1.6022e-19
        ptl_mass = np.array([5.446e-4,2.0])*proton_mass
        ptl_charge = np.array([-1.0,1.0])*e_charge
        try:
            f = open(fname,'r')
            result = {}
            for line in f:
                if 'PTL_E_MASS_AU' in line:
<<<<<<< HEAD
                    ptl_mass[0] = float(line.split('PTL_E_MASS_AU=')[1].split(',')[0]) * proton_mass
                if 'PTL_MASS_AU' in line:
                    ptl_mass[1] = float(line.split('PTL_MASS_AU=')[1].split(',')[0]) * proton_mass
                if 'PTL_E_CHARGE_AU' in line:
                    ptl_charge[0] = float(line.split('PTL_E_CHARGE_AU=')[1].split(',')[0]) * e_charge
                if 'PTL_CHARGE_AU' in line:
                    ptl_charge[1] = float(line.split('PTL_CHARGE_AU')[1].split(',')[0]) * e_charge
        except:
            pass
        return ptl_mass,ptl_charge
=======
                    self.ptl_mass[0] = float(line.split(',')[0].split()[-1]) * proton_mass
                if 'PTL_MASS_AU' in line:
                    self.ptl_mass[1] = float(line.split(',')[0].split()[-1]) * proton_mass
                if 'PTL_E_CHARGE_AU' in line:
                    self.ptl_charge[0] = float(line.split(',')[0].split()[-1]) * e_charge
                if 'PTL_CHARGE_AU' in line:
                    self.ptl_charge[1] = float(line.split(',')[0].split()[-1]) * e_charge
        except:
            pass            
        return ptl_mass,ptl_charge#will return default values
>>>>>>> 27b8ba51

    def loadMesh(self):
        """load R-Z mesh and psi values, then create map between each psi 
           value and the series of points on that surface.
        """
        # get mesh R,Z and psin
        RZ = self.readCmd(self.mesh_file,'coordinates/values')
        R=RZ[:,0]
        Z=RZ[:,1]
        psi = self.readCmd(self.mesh_file,'psi')
        psin = psi/self.unit_dic['psi_x']
        tri=self.readCmd(self.mesh_file,'cell_set[0]/node_connect_list') #already 0-based
        node_vol=self.readCmd(self.mesh_file,'node_vol')
<<<<<<< HEAD
        
    # set limits if not user specified
=======
	theta = 180./np.pi*np.arctan2(RZ[:,1]-self.unit_dic['eq_axis_z'],RZ[:,0]-self.unit_dic['eq_axis_r'])
	
	# set limits if not user specified
>>>>>>> 27b8ba51
        if self.Rmin is None: self.Rmin=np.min(R)
        if self.Rmax is None: self.Rmax=np.max(R)
        if self.Zmin is None: self.Zmin=np.min(Z)
        if self.Zmax is None: self.Zmax=np.max(Z)
        if self.psinMin is None: self.psinMin=np.min(psin)
        if self.psinMax is None: self.psinMax=np.max(psin)
        if self.thetaMin is None: self.thetaMin=np.min(theta)
        if self.thetaMax is None: self.thetaMax=np.max(theta)

        #limit to the user-input ranges        
        self.rzInds = ( (R>=self.Rmin) & (R<=self.Rmax) & 
            (Z>=self.Zmin) & (Z<=self.Zmax) & 
            (psin>=self.psinMin) & (psin<=self.psinMax) &
            (theta>=self.thetaMin) & (theta<=self.thetaMax) )

        self.RZ = RZ[self.rzInds,:]
        self.psin = psin[self.rzInds]
<<<<<<< HEAD
        self.node_vol = node_vol[self.rzInds]
    
        # psi interpolant
=======
	self.node_vol = node_vol[self.rzInds]
	self.theta = theta[self.rzInds]
        
	# psi interpolant
>>>>>>> 27b8ba51
        fill_ = np.nan
        if self.kind == 'linear':
            self.psi_interp = LinearNDInterpolator(
                self.RZ, self.psin, fill_value=fill_)
        elif self.kind == 'cubic':
            self.psi_interp = CloughTocher2DInterpolator(
                self.RZ, self.psin, fill_value=fill_)
        else:
            raise NameError("The method '{}' is not defined".format(self.kind))        

        #get the triangles which are all contained within the vertices defined by
        #the indexes igrid
        #find which triangles are in the defined spatial region
        if np.sum(self.rzInds)<R.size:
            tmp=self.rzInds[tri] #rzInds T/F array, same size as R
            goodTri=np.all(tmp,axis=1) #only use triangles who have all vertices in rzInds
            self.tri=tri[goodTri,:]
            #remap indices in triangulation
            indices=np.where(self.rzInds)[0]
            for i in range(len(indices)):
                self.tri[self.tri==indices[i]]=i
        else:
            self.tri = tri


    def loadEquil(self):
        """Load equilibrium profiles and compute the interpolant
        """
        #read in 1d psin data
        self.psin1d = self.readCmd(self.oneddiag_file,'psi')
        if self.psin1d.ndim > 1: self.psin1d = self.psin1d[0,:]

        #read electron temperature
        try:
          etemp_par=self.readCmd(self.oneddiag_file,'e_parallel_mean_en_avg')
          etemp_per=self.readCmd(self.oneddiag_file,'e_perp_temperature_avg')
          itemp_par=self.readCmd(self.oneddiag_file,'i_parallel_mean_en_avg')
          itemp_per=self.readCmd(self.oneddiag_file,'i_perp_temperature_avg')
        except:
          etemp_par=self.readCmd(self.oneddiag_file,'e_parallel_mean_en_1d')
          etemp_per=self.readCmd(self.oneddiag_file,'e_perp_temperature_1d')
          itemp_par=self.readCmd(self.oneddiag_file,'i_parallel_mean_en_1d')
          itemp_per=self.readCmd(self.oneddiag_file,'i_perp_temperature_1d')
        self.Te1d=(etemp_par[self.mask1d,:]+etemp_per[self.mask1d,:])*2./3
        self.Ti1d=(itemp_par[self.mask1d,:]+itemp_per[self.mask1d,:])*2./3

        #read electron density
        self.ne1d = self.readCmd(self.oneddiag_file,'e_gc_density_1d')[self.mask1d,:]

        #read n=0,m=0 potential
        try:
            self.psin001d = self.readCmd(self.oneddiag_file,'psi00_1d')/self.unit_dic['psi_x']
        except:
            self.psin001d = self.readCmd(self.oneddiag_file,'psi00')/self.unit_dic['psi_x']
        if self.psin001d.ndim > 1: self.psin001d = self.psin001d[0,:]
        self.pot001d = self.readCmd(self.oneddiag_file,'pot00_1d')[self.mask1d,:]
        
        #create splines for t=0 data
        self.ti0_sp = splrep(self.psin1d,self.Ti1d[0,:],k=1)
        self.te0_sp = splrep(self.psin1d,self.Te1d[0,:],k=1)
        self.ne0_sp = splrep(self.psin1d,self.ne1d[0,:],k=1)

    def loadBfield(self):
        """Load magnetic field
        """
        try:
            self.bfield = self.readCmd(self.bfield_file,'node_data[0]/values')[self.rzInds,:]
        except:
            self.bfield = self.readCmd(self.bfield_file,'bfield')[self.rzInds,:]

    def oned_mask(self):
        """Match oned data to 3d files, in cases of restart.
           Use this on oneddiag variables, e.g. n_e1d = ad.file('xgc.oneddiag.bp','e_gc_density_1d')[mask1d,:]
        """
        try:
            step = self.readCmd(self.oneddiag_file,'step')
            dstep = step[1] - step[0]
        
            idx = np.arange(step[0]/dstep,step[-1]/dstep+1)
        
            mask1d = np.zeros(idx.shape,dtype=np.int32)
            for i in idx:
                mask1d[i-1] = np.where(step == i*dstep)[0][-1] #get last occurence
        except:
            mask1d = Ellipsis #pass variables unaffected
        
        return mask1d


class xgc1Load(_load):
    def __init__(self,xgc_path,phi_start=0,phi_end=None,**kwargs):
        #call parent loading init, including mesh and equilibrium
        #super().__init__(*args,**kwargs)
        super(xgc1Load,self).__init__(xgc_path,**kwargs)

        #read in number of planes
        fluc_file0 = self.xgc_path + 'xgc.3d.' + str(self.time_steps[0]).zfill(5)
        self.Nplanes=self.readCmd(fluc_file0,'dpot').shape[1]
        self.phi_start=phi_start
        self.phi_end = phi_end
        if phi_end is None: self.phi_end=self.Nplanes-1
        self.Nplanes=self.phi_end-self.phi_start+1
        
        print 'Loading fluctuations...'
        self.loadFluc()
        print 'fluctuations loaded'

    def loadFluc(self):
        """Load non-adiabatic electron density, electrical static 
        potential fluctuations, and n=0 potential for 3D mesh.
        The required planes are calculated and stored in sorted array.
        fluctuation data on each plane is stored in the same order.
        Note that for full-F runs, the perturbed electron density 
        includes both turbulent fluctuations and equilibrium relaxation,
        this loading method doesn't differentiate them and will read all of them.
        
        """
        import adios
        from read_fluc_single import read_fluc_single 
        
        self.eden = np.zeros( (len(self.RZ[:,0]), self.Nplanes, self.Ntimes) )
        self.dpot = np.zeros( (len(self.RZ[:,0]), self.Nplanes, self.Ntimes) )
        self.pot0 = np.zeros( (len(self.RZ[:,0]), self.Ntimes) )
        
        #def read_fluc_single(i,xgc_path,rzInds,phi_start,phi_end,readCmd):
        #    import adios
        #    flucFile = adios.file(xgc_path + 'xgc.3d.'+str(i).zfill(5))
        #    dpot1 = flucFile['dpot'][rzInds,phi_start:(phi_end+1)]
        #    pot01 = flucFile['pot0'][rzInds]
        #    eden1 = flucFile['eden'][rzInds,phi_start:(phi_end+1)]
	#    return i,dpot1,pot01,eden1
       
         
        #def read_fluc_single(i,xgc_path,rzInds,phi_start,phi_end,readCmd):
        #    import adios
        #    flucFile = adios.file(xgc_path + 'xgc.3d.'+str(i).zfill(5))
        #    dpot1 = readCmd(flucFile,'dpot',inds=(rzInds,)+(slice(phi_start,phi_end+1),) )#[self.rzInds,self.phi_start:(self.phi_end+1)]
        #    pot01 = readCmd(flucFile,'pot0',inds=(rzInds,) )#[rzInds]
        #    eden1 = readCmd(flucFile,'eden',inds=(rzInds,)+(slice(phi_start,phi_end+1),) )#[self.rzInds,self.phi_start:(self.phi_end+1)]
        
        #try:
        #import ipyparallel as ipp

        #rc = ipp.Client()

        #dview = rc[:] #load balanced view cant be used because I need to push data
        #dview.use_dill() #before was getting pickle error for Ellipsis, not sure where the Ellipsis is
        #with dview.sync_imports():
        #    import adios
        #    import h5py
        #    import time
        #    from read_fluc_single import read_fluc_single 
        #dview.push(dict(xgc_path=self.xgc_path,rzInds=self.rzInds,phi_start=self.phi_start,phi_end=self.phi_end))
        #from read_fluc_single import read_fluc_single 
        #out = dview.map_sync(lambda i: read_fluc_single(i,self.xgc_path,self.rzInds,self.phi_start,self.phi_end),range(self.t_start,self.t_end+1))
        
        #for i in range(self.t_start,self.t_end+1):
        #    _,dpot[:,:,i-1],pot0[:,i-1],eden[:,:,i-1] = out[i]
            
        #except:    
        for i in range(self.t_start,self.t_end+1):
            sys.stdout.write('\r\tLoading file ['+str(i)+'/'+str(self.Ntimes)+']')
            _,self.dpot[:,:,i-1],self.pot0[:,i-1],self.eden[:,:,i-1] = read_fluc_single(i,self.xgc_path,self.rzInds,self.phi_start,self.phi_end)
            
        if self.Nplanes == 1:
            self.dpot = self.dpot.squeeze()
            self.eden = self.eden.squeeze()
        

    def calcNeTotal(self,psin=None):
        """Calculate the total electron at the wanted points.

        :param np.array[N] psin

        :returns: Total density
        :rtype: np.array[N]
        
        """
        
        if psin is None: psin=self.psin

        # temperature and density (equilibrium) on the psi mesh
        te0 = splev(psin,self.te0_sp)
        # avoid temperature <= 0
        te0[te0<np.min(self.Te1d)/10] = np.min(self.Te1d)/10
        ne0 = splev(psin,self.ne0_sp)
        ne0[ne0<np.min(self.ne1d)/10] = np.min(self.ne1d)/10
        

        #neAdiabatic = ne0*exp(dpot/te0)
        factAdiabatic = np.exp(np.einsum('i...,i...->i...',self.dpot,1./te0))
        self.neAdiabatic = np.einsum('i...,i...->i...',ne0,factAdiabatic)

        #ne = neAdiatbatic + dneKinetic
        self.n_e = self.neAdiabatic + self.eden

        #TODO I've ignored checking whether dne<<ne0, etc. may want to add
        return self.n_e

    def calcPotential(self):
        self.pot = self.pot0[:,np.newaxis,:] + self.dpot
        return self.pot



class xgcaLoad(_load):
    def __init__(self,xgc_path,**kwargs):
        #call parent loading init, including mesh and equilibrium
        #super().__init__(*args,**kwargs)
        super(xgcaLoad,self).__init__(xgc_path,**kwargs)

        print 'Loading f0 data...'
        self.loadf0mesh()
        print 'f0 data loaded'

    def load2D():
        self.iden = np.zeros( (len(self.RZ[:,0]), self.Ntimes) )
        
        self.dpot = np.zeros( (len(self.RZ[:,0]), self.Ntimes) )
        self.pot0 = np.zeros( (len(self.RZ[:,0]), self.Ntimes) )
        self.epsi = np.zeros( (len(self.RZ[:,0]), self.Ntimes) )
        self.etheta = np.zeros( (len(self.RZ[:,0]), self.Ntimes) )
        
        
        for i in range(self.t_start,self.t_end+1):
            twodFile = self.xgc_path + 'xgc.2d.'+str(i).zfill(5)

            self.iden[:,i-1] = self.readCmd(flucFile,'iden',inds=(self.rzInds,))#[self.rzInds]

            self.dpot[:,i-1] = self.readCmd(flucFile,'dpot',inds=(self.rzInds,))#[self.rzInds]
            self.pot0[:,i-1] = self.readCmd(flucFile,'pot0',inds=(self.rzInds,))#[self.rzInds]
            self.epsi[:,i-1] = self.readCmd(flucFile,'epsi',inds=(self.rzInds,))#[self.rzInds]
            self.etheta[:,i-1] = self.readCmd(flucFile,'etheta',inds=(self.rzInds,))#[self.rzInds]


    def loadf0mesh(self):
        ##f0 mesh data
        self.f0mesh_file = self.xgc_path+'xgc.f0.mesh'
        #load velocity grid parallel velocity
        f0_nvp = self.readCmd(self.f0mesh_file,'f0_nvp')
        self.nvpa = 2*f0_nvp+1 #actual # of Vparallel velocity pts (-vpamax,0,vpamax)
        self.vpamax = self.readCmd(self.f0mesh_file,'f0_vp_max')
        #load velocity grid perpendicular velocity
        f0_nmu = self.readCmd(self.f0mesh_file,'f0_nmu')
        self.nvpe = f0_nmu + 1 #actual # of Vperp velocity pts (0,vpemax)
        self.vpemax = self.readCmd(self.f0mesh_file,'f0_smu_max')
        self.vpa, self.vpe, self.vpe1 = self.create_vpa_vpe_grid(f0_nvp,f0_nmu,self.vpamax,self.vpemax)
        #load velocity grid density
        self.f0_ne = self.readCmd(self.f0mesh_file,'f0_den')
        #load velocity grid electron and ion temperature
        self.f0_T_ev = self.readCmd(self.f0mesh_file,'f0_T_ev')
        self.f0_Te = self.f0_T_ev[0,:]
        self.f0_Ti = self.f0_T_ev[1,:]

        self.f0_grid_vol_vonly = self.readCmd(self.f0mesh_file,'f0_grid_vol_vonly')


    def create_vpa_vpe_grid(self,f0_nvp, f0_nmu, f0_vp_max, f0_smu_max):
        """Create velocity grid vectors"""
        vpe=np.linspace(0,f0_smu_max,f0_nmu+1) #dindgen(nvpe+1)/(nvpe)*vpemax
        vpe1=vpe.copy()
        vpe1[0]=vpe[1]/3.
        vpa=np.linspace(-f0_vp_max,f0_vp_max,2*f0_nvp+1)
        return (vpa, vpe, vpe1)

            
    ######## ANALYSIS ###################################################################
    def calcMoments(self,ind=1):
        """Calculate moments from the f0 data
        """

        self.f0_file = self.xgc_path + 'xgc.f0.'+str(ind).zfill(5)
        #discrete cell correction
        volfac = np.ones((self.vpe.size,self.vpa.size))
        volfac[0,:]=0.5 #0.5 for where ivpe==0

        for isp in range(2):
            # Extract species of interest (0 electronw, 1 ions)
            mass = self.ptl_mass[isp]
            charge = self.ptl_charge[isp]

            vspace_vol = self.f0_grid_vol_vonly[isp,:]
            Tev = self.f0_T_ev[isp,:]
            vth=np.sqrt(np.abs(charge)*Tev/mass)

            #read distribution data
            if not isp:
                f0  = self.readCmd(self.f0_file,'e_f')[:,self.rzInds,:]
            else:
                f0  = self.readCmd(self.f0_file,'i_f')[:,self.rzInds,:]

            #calculate moments of f0 using einsum for fast(er) calculation
            den2d = np.einsum('ijk,ik->j',f0,volfac)*vspace_vol
            Vpar2d = vth*np.einsum('k,ijk,ik->j',self.vpa,f0,volfac)*vspace_vol/den2d

            prefac = mass*vth**2./(2.*np.abs(charge))
            Tpar2d = 2.*prefac*(np.einsum('k,ijk,ik->j',self.vpa**2.,f0,volfac)*vspace_vol/den2d - (Vpar2d/vth)**2.)
            Tperp2d = prefac*np.einsum('i,ijk,ik->j',self.vpe**2.,f0,volfac)*vspace_vol/den2d
            T2d = (Tpar2d + 2.*Tperp2d)/3.
          	
            if not isp:
                self.ne2d = den2d
                self.Vepar2d = Vpar2d
                self.Te2d = T2d
		self.Tepar2d = Tpar2d
		self.Teperp2d = Tperp2d
            else:
                self.ni2d = den2d
                self.Vipar2d = Vpar2d
                self.Ti2d = T2d
		self.Tipar2d = Tpar2d
		self.Tiperp2d = Tperp2d
            #TODO: Add calculation for fluxes, Vpol (requires more info)

        return (self.ne2d,self.Vepar2d,self.Te2d,self.Tepar2d,self.Teperp2d,\
                self.ni2d,self.Vipar2d,self.Ti2d,self.Tipar2d,self.Tiperp2d)



    def calcMoments1(ind):
        """Calculate moments from the f0 data
        """
        #discrete cell correction
        volfac = np.ones((vpe.size,vpa.size))
        volfac[0,:]=0.5 #0.5 for where ivpe==0

        for isp in range(2):
            # Extract species of interest (0 electrons, 1 ions)
            mass = ptl_mass[isp]
            charge = ptl_charge[isp]

            vspace_vol = f0_grid_vol_vonly[isp,:]
            Tev = f0_T_ev[isp,:]
            vth=np.sqrt(np.abs(charge)*Tev/mass)

            #read distribution data
            f = ad.file('xgc.f0.'+str(ind).zfill(5)+'.bp')
            if not isp:
                f0  = f['e_f'][...]
            else:
                f0  = f['i_f'][...]
                f0[f0<0] = 0.

            #calculate moments of f0 using einsum for fast(er) calculation
            den2d = np.einsum('ijk,ik->j',f0,volfac)*vspace_vol
            Vpar2d = vth*np.einsum('k,ijk,ik->j',vpa,f0,volfac)*vspace_vol/den2d

            prefac = mass/(2.*np.abs(charge))
            Tpar2d = 2.*prefac*( vth**2.*np.einsum('k,ijk,ik->j',vpa**2.,f0,volfac)*vspace_vol/den2d - Vpar2d**2. )
            Tperp2d = prefac*vth**2.*np.einsum('i,ijk,ik->j',vpe**2.,f0,volfac)*vspace_vol/den2d
            T2d = (Tpar2d + 2.*Tperp2d)/3.

            if not isp:
                ne2d = den2d
                Vepar2d = Vpar2d
                Te2d = T2d
                Tepar2d = Tpar2d
                Teperp2d = Tperp2d
            else:
                ni2d = den2d
                Vipar2d = Vpar2d
                Ti2d = T2d
                Tipar2d = Tpar2d
                Tiperp2d = Tperp2d

        return (ne2d,Vepar2d,Te2d,Tepar2d,Teperp2d,ni2d,Vipar2d,Ti2d,Tipar2d,Tiperp2d)


class gengridLoad():
    def __init__(self,file_path):
        self.file_path = file_path

        #read in the grid data from node file
        #TODO Read in ele and poly components also
        f = open(self.file_path,'r')
        Nlines = int(f.readline().split()[0])
        self.RZ = np.empty([Nlines,2])
        for i,line in enumerate(f):
            if i >= Nlines: break
            self.RZ[i,0:2] = np.array(line.split()[1:3],dtype='float')<|MERGE_RESOLUTION|>--- conflicted
+++ resolved
@@ -66,14 +66,10 @@
             if type(x) is adios.file:
                 return x[v][...][inds]       
             else:
-<<<<<<< HEAD
-                return adios.file(x+'.bp')[v][...][inds]
-=======
                 f = adios.file(x+'.bp')
-		data = f[v][inds]
-		f.close()
-		return data
->>>>>>> 27b8ba51
+		        data = f[v][inds]
+        		f.close()
+		        return data
 
         def readHDF5(x,v,inds=Ellipsis):
             return h5py.File(x+'.h5','r')[v][inds]
@@ -99,7 +95,7 @@
         self.unit_dic = self.load_m(self.unit_file)
 
         self.inputused_file = self.xgc_path+'fort.input.used'
-        self.load_mass_charge(self.inputused_file)
+        self.ptl_mass,self.ptl_charge = self.load_mass_charge(self.inputused_file)
 
         #read in time
         self.oneddiag_file=self.xgc_path+'xgc.oneddiag'
@@ -188,29 +184,16 @@
             result = {}
             for line in f:
                 if 'PTL_E_MASS_AU' in line:
-<<<<<<< HEAD
-                    ptl_mass[0] = float(line.split('PTL_E_MASS_AU=')[1].split(',')[0]) * proton_mass
+                    ptl_mass[0] = float(line.split(',')[0].split()[-1]) * proton_mass
                 if 'PTL_MASS_AU' in line:
-                    ptl_mass[1] = float(line.split('PTL_MASS_AU=')[1].split(',')[0]) * proton_mass
+                    ptl_mass[1] = float(line.split(',')[0].split()[-1]) * proton_mass
                 if 'PTL_E_CHARGE_AU' in line:
-                    ptl_charge[0] = float(line.split('PTL_E_CHARGE_AU=')[1].split(',')[0]) * e_charge
+                    ptl_charge[0] = float(line.split(',')[0].split()[-1]) * e_charge
                 if 'PTL_CHARGE_AU' in line:
-                    ptl_charge[1] = float(line.split('PTL_CHARGE_AU')[1].split(',')[0]) * e_charge
-        except:
-            pass
-        return ptl_mass,ptl_charge
-=======
-                    self.ptl_mass[0] = float(line.split(',')[0].split()[-1]) * proton_mass
-                if 'PTL_MASS_AU' in line:
-                    self.ptl_mass[1] = float(line.split(',')[0].split()[-1]) * proton_mass
-                if 'PTL_E_CHARGE_AU' in line:
-                    self.ptl_charge[0] = float(line.split(',')[0].split()[-1]) * e_charge
-                if 'PTL_CHARGE_AU' in line:
-                    self.ptl_charge[1] = float(line.split(',')[0].split()[-1]) * e_charge
+                    ptl_charge[1] = float(line.split(',')[0].split()[-1]) * e_charge
         except:
             pass            
         return ptl_mass,ptl_charge#will return default values
->>>>>>> 27b8ba51
 
     def loadMesh(self):
         """load R-Z mesh and psi values, then create map between each psi 
@@ -224,14 +207,9 @@
         psin = psi/self.unit_dic['psi_x']
         tri=self.readCmd(self.mesh_file,'cell_set[0]/node_connect_list') #already 0-based
         node_vol=self.readCmd(self.mesh_file,'node_vol')
-<<<<<<< HEAD
-        
-    # set limits if not user specified
-=======
-	theta = 180./np.pi*np.arctan2(RZ[:,1]-self.unit_dic['eq_axis_z'],RZ[:,0]-self.unit_dic['eq_axis_r'])
+	    theta = 180./np.pi*np.arctan2(RZ[:,1]-self.unit_dic['eq_axis_z'],RZ[:,0]-self.unit_dic['eq_axis_r'])
 	
-	# set limits if not user specified
->>>>>>> 27b8ba51
+	    # set limits if not user specified
         if self.Rmin is None: self.Rmin=np.min(R)
         if self.Rmax is None: self.Rmax=np.max(R)
         if self.Zmin is None: self.Zmin=np.min(Z)
@@ -249,16 +227,10 @@
 
         self.RZ = RZ[self.rzInds,:]
         self.psin = psin[self.rzInds]
-<<<<<<< HEAD
-        self.node_vol = node_vol[self.rzInds]
-    
-        # psi interpolant
-=======
-	self.node_vol = node_vol[self.rzInds]
-	self.theta = theta[self.rzInds]
-        
-	# psi interpolant
->>>>>>> 27b8ba51
+	    self.node_vol = node_vol[self.rzInds]
+    	self.theta = theta[self.rzInds]
+        
+	    # psi interpolant
         fill_ = np.nan
         if self.kind == 'linear':
             self.psi_interp = LinearNDInterpolator(
