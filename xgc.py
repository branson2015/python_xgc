--- conflicted
+++ resolved
@@ -237,19 +237,13 @@
         tri=self.readCmd(self.mesh_file,'cell_set[0]/node_connect_list') #already 0-based
         node_vol=self.readCmd(self.mesh_file,'node_vol')
         theta = 180./np.pi*np.arctan2(RZ[:,1]-self.unit_dic['eq_axis_z'],RZ[:,0]-self.unit_dic['eq_axis_r'])
-<<<<<<< HEAD
         
 
         try:
             wall_nodes = self.readCmd(self.mesh_file,'wall_nodes')-1 #-1 for 0-based index
         except:
             wall_nodes = self.readCmd(self.mesh_file,'psn_wall_nodes')-1
-=======
-        try:
-            wall_nodes = self.readCmd(self.mesh_file,'wall_nodes')-1 #-1 for 0-based index
-        except:
-            wall_nodes = []
->>>>>>> 4be97edc
+
     
         # set limits if not user specified
         if self.Rmin is None: self.Rmin=np.min(R)
@@ -574,7 +568,7 @@
         #!/usr/bin python
 
         import time
-        #start = time.time()
+        #start = time.time() #ipyparallel
         #def read_fluc_single(i,openCmd,xgc_path,rzInds,phi_start,phi_end): #for ipyparallel
         #    print 'went in method'
         #    flucFile = openCmd(xgc_path + 'xgc.3d.'+str(i).zfill(5))
@@ -646,7 +640,7 @@
             #pot01 = flucFile['pot0'][rzInds]
             #eden1 = flucFile['eden'][rzInds,phi_start:(phi_end+1)]
             #return i,dpot1,pot01,eden1
-        # import time
+        # import time #ipypparallel
         # start = time.time()
         # def read_fluc_single(i,openCmd,xgc_path,rzInds,phi_start,phi_end):
         #     flucFile = openCmd(xgc_path + 'xgc.f3d.'+str(i).zfill(5))
