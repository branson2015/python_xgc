
"""Module of the XGC loader for general use, taken from Loic's load_XGC_local for BES.

It reads the data from the simulation and remove the points not wanted.
This file is based on an other code written by Lei Shi (:download:`code <../../../../FPSDP/Plasma/XGC_Profile/load_XGC_profile.py>`).

"""

import numpy as np
import os.path
import sys
import glob
from scipy.interpolate import splrep, splev
from scipy.interpolate import LinearNDInterpolator, CloughTocher2DInterpolator
from matplotlib.tri import Triangulation
<<<<<<< HEAD
import adios2 as ad
=======
import adios2 as adios #TODO: Update reads from adios to adios2
>>>>>>> 407ef373
import h5py
import matplotlib.pyplot as plt
from scipy.io import matlab
from scipy.io.matlab import loadmat
from scipy.interpolate import interp1d
from scipy.ndimage.filters import gaussian_filter
from scipy import stats


#convenience gateway to load XGC1 or XGCa data
def load(*args,**kwargs):
    file_path = os.path.join(args[0],'')
    
    if len(glob.glob(file_path+'xgc.3d*')) > 0:
        return xgc1Load(*args,**kwargs)
    
    elif len(glob.glob(file_path+'xgc.2d*')) > 0:
        return xgcaLoad(*args,**kwargs)
    
    else:
        raise ValueError('XGC files not found in '+file_path)
    

class _load(object):
    """Loader class for general use.

    The idea of this loader is to load all data, limiting spatially and temporally as user-specified.

    INPUTS
    :param str xgc_path: Name of the directory containing the data

    OPTIONAL
    :param int t_start: Time step at which starting the diagnostics [1-based indexed (to match file)]
    :param int t_end: Time step at which stoping the diagnostics [1-based indexed (to match file)]
    :param int dt: Interval between two time step that the diagnostics should compute
    :param float Rmin: Limit minimum major radius of data
    :param float Rmax: Limit maximum major radius of data
    :param float Zmin: Limit minimum vertical coordinate of data
    :param float Zmax: Limit maximum vertical coordinate of data
    :param float psinMin: Limit minimum normalized poloidal flux ("psi-normal") of data
    :param float psinMax: Limit maximum normalized poloidal flux ("psi-normal") of data
    :param int phi_start: Toroidal plane index to start data [0-based indexed]
    :param int phi_end: Toroidal plane index to stop data [0-based indexed]


    :param str kind: Order of the interpolation method (linear or cubic))
    """
    
    def __init__(self,xgc_path,t_start=1,t_end=None,dt=1,
        Rmin=None,Rmax=None,Zmin=None,Zmax=None,
        psinMin=None,psinMax=None,thetaMin=None,thetaMax=None, 
        phi_start=0, phi_end=None,
        kind='linear',
        skiponeddiag=False):
        """Copy all the input values and call all the functions that compute the equilibrium and the first
        time step.
        """
<<<<<<< HEAD
        def openAdios(x):
            return ad.open(str(x)+'.bp','r')
        def readAdios(x,v,inds=Ellipsis):
=======
        def openAdios1(x):
            return adios.file(str(x)+'.bp')
        def readAdios1(x,v,inds=Ellipsis):
>>>>>>> 407ef373
            if '/' in v: v = '/'+v
            #v = '/'+v #this may be necessary for older xgc files
            if type(x) is ad.adios2.File:
                assert(v in x.available_variables().keys())
                return x.read(v)[inds]
            else:
                f = openAdios(x)
                assert(v in f.available_variables().keys())
                data = f.read(v)[inds]
                f.close()
                return data
        
        def openAdios2(x):
            return adios.open(str(x)+'.bp','r')
        def readAdios2(x,v,inds=Ellipsis):
            if '/' in v: v = '/'+v
            #v = '/'+v #this may be necessary for older xgc files
            if type(x) is adios.File:
                if x.current_step() >= x.steps():
                    x.close()
                    x = openAdios2(x)
                f = x
            else:
                f = openAdios2(x)
        
            nstep = int(f.available_variables()[v]['AvailableStepsCount'])
            if 'true' in f.available_variables()[v]['SingleValue'].lower():
                datas = []
                for fstep in f:
                    datas.append(f.read(v))
                data = np.squeeze(np.concatenate(datas))
            else:
                nsize = f.available_variables()[v]['Shape']
                if nstep==1:
                    data = f.read(v)
                else:
                    if not nsize:
                        tmp = f.read(v)
                        nsize = tmp.size 
                    data = np.squeeze(f.read(v,start=[0,], count=[int(nsize),], step_start=0,step_count=nstep))
            
            if not type(x) is adios.File:
                f.close()
            
            return data

        
        def openHDF5(x):
            return h5py.File(str(x)+'.h5','r')
        def readHDF5(x,v,inds=Ellipsis):
            if type(x) is h5py.File:
                return x[v][...][inds]       
            else:
                f = openHDF5(x)
                data = f[v][inds]
                f.close()
                return data
        
        print('Loading XGC output data')
        
        self.xgc_path = os.path.join(xgc_path,'')  #get file_path, add path separator if not there
        self.mesh_file=self.xgc_path+'xgc.mesh'
        #check if files are in HDF5 or ADIOS format
        if os.path.exists(self.mesh_file+'.bp'):
<<<<<<< HEAD
            import adios2 as ad
            self.openCmd=openAdios
            self.readCmd=readAdios
=======
            import adios2
            self.openCmd=openAdios2
            self.readCmd=readAdios2
>>>>>>> 407ef373
        elif os.path.exists(self.mesh_file+'.h5'):
            import h5py
            self.openCmd=openHDF5
            self.readCmd=readHDF5
        else:
            raise ValueError('No xgc.mesh file found')
        
        print('from directory:'+ self.xgc_path)
        #read in units file
        self.unit_file = self.xgc_path+'units.m'
        self.unit_dic = self.load_m(self.unit_file)
        
        self.inputused_file = self.xgc_path+'fort.input.used'
        self.ptl_mass,self.ptl_charge = self.load_mass_charge(self.inputused_file)
        
        #read in time
        self.oneddiag_file=self.xgc_path+'xgc.oneddiag'
        self.mask1d = self.oned_mask()
        try:
            self.time = np.array(self.readCmd(self.oneddiag_file,'time')[self.mask1d],ndmin=1)
        except:
            self.time = [0]
        if t_start is None: t_start=1
        assert t_start > 0, "t_start must be greater than 0 (1-based index)"
        self.t_start=int(t_start)
        if t_end is None: t_end=len(self.time)
        self.t_end=int(t_end)
        dt = int(dt)
        self.time = self.time[(self.t_start-1):(self.t_end):dt]
        self.time_steps = np.arange(self.t_start,self.t_end+1,dt) #1-based for file names
        self.tstep = self.unit_dic['sml_dt']*self.unit_dic['diag_1d_period']
        self.Ntimes = len(self.time)
        
        #magnetics file
        self.bfield_file=self.xgc_path+'xgc.bfield'
        print('Loading magnetics...')
        self.loadBfield()
        print('\tmagnetics loaded.')

        
        # limits of the mesh in tokamak coordinates. Set to min,max of arrays in loadMesh()
        #if unspecified by user
        self.Rmin = self.unit_dic['eq_x_r'] if 'x' in str(Rmin).lower() else Rmin
        self.Rmax = self.unit_dic['eq_x_r'] if 'x' in str(Rmax).lower() else Rmax
        self.Zmin = self.unit_dic['eq_x_z'] if 'x' in str(Zmin).lower() else Zmin
        self.Zmax = self.unit_dic['eq_x_z'] if 'x' in str(Zmax).lower() else Zmax
        self.psinMin=psinMin
        self.psinMax=psinMax
        
        self.thetaMin=thetaMin
        self.thetaMax=thetaMax
        
        self.kind = kind
        
          
        #read in mesh, equilibrium data, and finally fluctuation data
        print('Loading mesh and psi...')
        self.loadMesh()
        print('\tmesh and psi loaded.')
        
        #TODO: This isnt right yet, need to instead find saddlepoint
        #could do using gradient in LinearTriinterpolator or Cubic 
        #some units.m dont have eq_x_r,eq_x_z, approximate
        # if not ('eq_x_z' in self.unit_dic):
        #     import matplotlib._tri as _tri
        #     from matplotlib.tri import Triangulation
        #     triObj = Triangulation(self.RZ[:,0],self.RZ[:,1],self.tri)
        #     C = _tri.TriContourGenerator(triObj.get_cpp_triangulation(),self.psin)
        #     RZsep = C.create_contour(1.0)[0]
        #     xind = np.argmin(RZsep[:,1])
        #     self.unit_dic['eq_x_r'] = RZsep[xind,0]
        #     self.unit_dic['eq_x_z'] = RZsep[xind,1]
        
        
        if not skiponeddiag:
            print('Loading equilibrium...')
            self.load_oneddiag()
            print('\tequlibrium loaded.')
        else:
            print('Skipping equilibrium...')
    
    
    
    
    def load_m(self,fname):
        """load the whole .m file and return a dictionary contains all the entries.
        """
        f = open(fname,'r')
        result = {}
        for line in f:
            words = line.split('=')
            key = words[0].strip()
            value = words[1].strip(' ;\n')
            result[key]= float(value)
        f.close()
        return result
    
    
    def load_mass_charge(self,fname):
        """load particle masses from fort.input.used (currently ptl_e_mass_au not in units.m
        """
        #TODO: Not general, someimtes comma on end of number
        global ptl_mass
        proton_mass = 1.6720e-27
        e_charge = 1.6022e-19
        ptl_mass = np.array([5.446e-4,2.0])*proton_mass
        ptl_charge = np.array([-1.0,1.0])*e_charge
        try:
            f = open(fname,'r')
            result = {}
            for line in f:
                if 'PTL_E_MASS_AU' in line:
                    ptl_mass[0] = float(line.split(',')[0].split()[-1]) * proton_mass
                if 'PTL_MASS_AU' in line:
                    ptl_mass[1] = float(line.split(',')[0].split()[-1]) * proton_mass
                if 'PTL_E_CHARGE_AU' in line:
                    ptl_charge[0] = float(line.split(',')[0].split()[-1]) * e_charge
                if 'PTL_CHARGE_AU' in line:
                    ptl_charge[1] = float(line.split(',')[0].split()[-1]) * e_charge
        except:
            pass            
        return ptl_mass,ptl_charge#will return default values
    
    def loadMesh(self):
        """load R-Z mesh and psi values, then create map between each psi 
           value and the series of points on that surface.
        """
        # get mesh R,Z and psin
        RZ = self.readCmd(self.mesh_file,'coordinates/values')
        R=RZ[:,0]
        Z=RZ[:,1]
        psi = self.readCmd(self.mesh_file,'psi')
        psin = psi/self.unit_dic['psi_x']
        tri=self.readCmd(self.mesh_file,'cell_set[0]/node_connect_list') #already 0-based
        node_vol=self.readCmd(self.mesh_file,'node_vol')
        
        #get LFS X-point, where Bpol is null
        if 'eq_x_r' not in self.unit_dic.keys():
            Bpol = np.sqrt(np.sum(self.bfield[:,0:2]**2.,axis=1))
            ind = np.argmin(Bpol[10:])+10
            self.unit_dic['eq_x_r'],self.unit_dic['eq_x_z'] = RZ[ind,:]
        
        theta = 180./np.pi*np.arctan2(RZ[:,1]-self.unit_dic['eq_axis_z'],RZ[:,0]-self.unit_dic['eq_axis_r'])
        self.theta_x = 180./np.pi*np.arctan2(self.unit_dic['eq_x_z']-self.unit_dic['eq_axis_z'],self.unit_dic['eq_x_r']-self.unit_dic['eq_axis_r'])
        try:
            wall_nodes = self.readCmd(self.mesh_file,'wall_nodes')-1 #-1 for 0-based index. Usually for XGCa
        except:
            try:
                wall_nodes = self.readCmd(self.mesh_file,'grid_wall_nodes')-1 #-1 for 0-based index. This is sometimes for XGC1
            except:
                print('no wall_nodes')
                wall_nodes = np.array([-1])
        
        # set limits if not user specified
        if self.Rmin is None: self.Rmin=np.min(R)
        if self.Rmax is None: self.Rmax=np.max(R)
        if self.Zmin is None: self.Zmin=np.min(Z)
        if self.Zmax is None: self.Zmax=np.max(Z)
        if self.psinMin is None: self.psinMin=np.min(psin)
        if self.psinMax is None: self.psinMax=np.max(psin)
        if self.thetaMin is None: self.thetaMin=np.min(theta)
        if self.thetaMax is None: self.thetaMax=np.max(theta)
        
        #limit to the user-input ranges        
        self.rzInds = ( (R>=self.Rmin) & (R<=self.Rmax) & 
            (Z>=self.Zmin) & (Z<=self.Zmax) & 
            (psin>=self.psinMin) & (psin<=self.psinMax) &
            (theta>=self.thetaMin) & (theta<=self.thetaMax) )
        
        self.RZ = RZ[self.rzInds,:]
        self.psin = psin[self.rzInds]
        self.node_vol = node_vol[self.rzInds]
        self.theta = theta[self.rzInds]
        self.wall_nodes = np.where(np.in1d(np.where(self.rzInds)[0],wall_nodes))[0]
        self.bfield[self.rzInds,:]
        
        # psi interpolant
        fill_ = np.nan
        if self.kind == 'linear':
            self.psi_interp = LinearNDInterpolator(
                self.RZ, self.psin, fill_value=fill_)
        elif self.kind == 'cubic':
            self.psi_interp = CloughTocher2DInterpolator(
                self.RZ, self.psin, fill_value=fill_)
        else:
            raise NameError("The method '{}' is not defined".format(self.kind))        
        
        #get the triangles which are all contained within the vertices defined by
        #the indexes igrid
        #find which triangles are in the defined spatial region
        if np.sum(self.rzInds)<R.size:
            tmp=self.rzInds[tri] #rzInds T/F array, same size as R
            goodTri=np.all(tmp,axis=1) #only use triangles who have all vertices in rzInds
            self.tri=tri[goodTri,:]
            #remap indices in triangulation
            indices=np.where(self.rzInds)[0]
            for i in range(len(indices)):
                self.tri[self.tri==indices[i]]=i
        else:
            self.tri = tri
        
        self.triObj = Triangulation(self.RZ[:,0],self.RZ[:,1],self.tri)
        
        self.flux_surfaces()
        
        
    def load_oneddiag(self):
        """Load all oneddiag quantities. Rename required equilibrium profiles and compute the interpolant
        """
        
        #read in all data from xgc.oneddiag
        f1d = self.openCmd(self.oneddiag_file)
        oneddiag={}
        #class structtype(): pass
        try:
            keys = f1d.var.keys()
        except:
            #keys = [key for key in f1d.keys()]
            keys = [key for key in f1d.available_variables().keys()]
        keys.sort()
        for key in keys:
            data = self.readCmd(f1d,key)
            if data.ndim==2: data = data[self.mask1d,:]
            oneddiag[key]=data
        self.oneddiag = oneddiag
        
        #TODO: Decide if should remove this legacy renaming
        #modify 1d psin data
        self.psin1d = self.oneddiag['psi']
        if self.psin1d.ndim > 1: self.psin1d = self.psin1d[0,:]
        
        #read n=0,m=0 potential
        try:
            self.psin001d = self.oneddiag['psi00_1d']/self.unit_dic['psi_x']
        except:
            self.psin001d = self.oneddiag['psi00']/self.unit_dic['psi_x']
        if self.psin001d.ndim > 1: self.psin001d = self.psin001d[0,:]
        self.pot001d = self.oneddiag['pot00_1d']
        
        #read electron temperature
        try:
            itemp_par=self.oneddiag['i_parallel_mean_en_avg']
            itemp_per=self.oneddiag['i_perp_temperature_avg']
        except:
            itemp_par=self.oneddiag['i_parallel_mean_en_1d']
            itemp_per=self.oneddiag['i_perp_temperature_1d']
        self.Ti1d=(itemp_par+itemp_per)*2./3
        
        try:
            etemp_par=self.oneddiag['e_parallel_mean_en_avg']
            etemp_per=self.oneddiag['e_perp_temperature_avg']
            self.Te1d=(etemp_par+etemp_per)*2./3
            #read electron density
            self.ne1d = self.oneddiag['e_gc_density_1d']
        except:
            try:
                etemp_par=self.oneddiag['e_parallel_mean_en_1d']
                etemp_per=self.oneddiag['e_perp_temperature_1d']
                self.Te1d=(etemp_par+etemp_per)*2./3
                #read electron density
                self.ne1d = self.oneddiag['e_gc_density_1d']
            except: #ion only sim
                etemp_par = itemp_par
                etemp_per = itemp_per
                self.Te1d=(etemp_par+etemp_per)*2./3
                #read electron density
                self.ne1d = np.apply_along_axis(lambda a: np.interp(self.psin1d,self.psin001d,a),1,self.pot001d)/self.Te1d
        
        #create splines for t=0 data
        self.ti0_sp = splrep(self.psin1d,self.Ti1d[0,:],k=1)
        self.te0_sp = splrep(self.psin1d,self.Te1d[0,:],k=1)
        self.ne0_sp = splrep(self.psin1d,self.ne1d[0,:],k=1)
        
    
    def loadBfield(self):
        """Load magnetic field
        """
        try:
            self.bfield = self.readCmd(self.bfield_file,'node_data[0]/values')[...]
        except:
            try:
                self.bfield = self.readCmd(self.bfield_file,'/node_data[0]/values')[...]
            except:
                self.bfield = self.readCmd(self.bfield_file,'bfield')[...]
        
        
    def oned_mask(self):
        """Match oned data to 3d files, in cases of restart.
           Use this on oneddiag variables, e.g. n_e1d = ad.file('xgc.oneddiag.bp','e_gc_density_1d')[mask1d,:]
        """
        try:
            step = self.readCmd(self.oneddiag_file,'step')
            dstep = step[1] - step[0]
            
            idx = np.arange(step[0]/dstep,step[-1]/dstep+1)
            
            mask1d = np.zeros(idx.shape,dtype=np.int32)
            for (i,idxi) in enumerate(idx):
                mask1d[i] = np.where(step == idxi*dstep)[0][-1] #get last occurence
        except:
            mask1d = Ellipsis #pass variables unaffected
        
        return mask1d
    
    
    def flux_surfaces(self): 
        psin_surf = []
        nextnodes = []
        nextnode = 0
        try:
            self.psin_surf = self.readCmd(self.mesh_file,'psi_surf')/self.unit_dic['psi_x']
        except:
            for i in range(10000):
                psin_surf += [self.psin[nextnode]]
                nextnodes += [nextnode]
                inds = np.where(self.triObj.edges==nextnode)
                #inds is (Npts,2) array, and nextnode could appear in either.
                #what we want is not where nextnode appears, but where its neighbor is
                #so flip inds[1] (these are all 0 or 1, so you want the other index for the neighbor)
                possiblenodes = self.triObj.edges[inds[0],~inds[1]]
                nextnode = possiblenodes[np.argmax(self.RZ[possiblenodes,0])]
                if (np.any(self.wall_nodes==nextnode)) | (self.psin[nextnode]<psin_surf[-1]):
                    break
            self.psin_surf = np.array(psin_surf)
    
    
    def calc_bary(self,R,Z):
        """Given points, calculate their barycentric coordinates"""
        p = np.zeros(R.shape+(3,))
        trii = np.zeros(R.shape+(3,),dtype=int)-1
        
        #find triangles corresponding to R,Z position. Equivalent to tr_save in XGC1
        if ~hasattr(self,'trifinder'):
            self.trifinder = self.triObj.get_trifinder()
        indtri = self.trifinder(R,Z)
        #exclude out of bounds triangles (indtri==-1)
        ininds = np.where(indtri>-1)[0]
        #get triangles vertices these points are enclosed by
        trii[ininds,:] = self.triObj.triangles[indtri[ininds],:]
        
        #next, grab the vertices of these triangles, and put into an array T=[[x1,x2,x3],[y1,y2,y3],[1,1,1]],
        #and stack the regular grid into xi=[R,Z,1]
        x = self.triObj.x[trii[ininds,:]]
        y = self.triObj.y[trii[ininds,:]]
        T = np.concatenate( (x[...,np.newaxis],y[...,np.newaxis],np.ones(x.shape)[...,np.newaxis]),axis=2).swapaxes(1,2)
        xi = np.concatenate( (R[ininds,np.newaxis],Z[ininds,np.newaxis],np.ones(R[ininds].shape)[...,np.newaxis]),axis=1)
        #finally, solve system T bary = xi
        p[ininds,:] = np.linalg.solve(T,xi)
        return p,trii
    
    
    def fluxAvg(self,data,psin_inds=None):
        if psin_inds is None: psin_inds = np.arange(self.psin_surf.size,dtype=int) 
        dataAvg = np.zeros((psin_inds.size,))
        for (i,p) in enumerate(self.psin_surf[psin_inds]):
            pinds = np.where(np.abs(self.psin-p)<1e-4)[0]
            if p<1:pinds = pinds[self.RZ[pinds,1]>self.unit_dic['eq_x_z']]
            dataAvg[i] = self.flux_section_avg(data,pinds)
        return dataAvg
    
    def flux_section_avg(self,data,pinds):
        return np.sum(data[pinds,:]*self.node_vol[pinds,np.newaxis])/np.sum(self.node_vol[pinds]*data.shape[1])
    
    
    def loadf0mesh(self):
        ##f0 mesh data
        self.f0mesh_file = self.xgc_path+'xgc.f0.mesh'
        #load velocity grid parallel velocity
        f0_nvp = self.readCmd(self.f0mesh_file,'f0_nvp')
        self.nvpa = 2*f0_nvp+1 #actual # of Vparallel velocity pts (-vpamax,0,vpamax)
        self.vpamax = self.readCmd(self.f0mesh_file,'f0_vp_max')
        #load velocity grid perpendicular velocity
        f0_nmu = self.readCmd(self.f0mesh_file,'f0_nmu')
        self.nvpe = f0_nmu + 1 #actual # of Vperp velocity pts (0,vpemax)
        self.vpemax = self.readCmd(self.f0mesh_file,'f0_smu_max')
        self.vpa, self.vpe, self.vpe1 = self.create_vpa_vpe_grid(f0_nvp,f0_nmu,self.vpamax,self.vpemax)
        #load velocity grid density
        self.f0_ne = self.readCmd(self.f0mesh_file,'f0_den')
        #load velocity grid electron and ion temperature
        self.f0_T_ev = self.readCmd(self.f0mesh_file,'f0_T_ev')
        self.f0_Te = self.f0_T_ev[0,:]
        self.f0_Ti = self.f0_T_ev[1,:]
        
        self.f0_grid_vol_vonly = self.readCmd(self.f0mesh_file,'f0_grid_vol_vonly')
        
        
    def create_vpa_vpe_grid(self,f0_nvp, f0_nmu, f0_vp_max, f0_smu_max):
        """Create velocity grid vectors"""
        vpe=np.linspace(0,f0_smu_max,f0_nmu+1) #dindgen(nvpe+1)/(nvpe)*vpemax
        vpe1=vpe.copy()
        vpe1[0]=vpe[1]/3.
        vpa=np.linspace(-f0_vp_max,f0_vp_max,2*f0_nvp+1)
        return (vpa, vpe, vpe1)

    def create_sparse_xgc(self,nelement,eindex,value):
        """Create Python sparse matrix from XGC data"""
        from scipy.sparse import csr_matrix

        #format for Python sparse matrix
        indptr = np.insert(np.cumsum(nelement),0,0)
        indices = np.empty((indptr[-1],))
        data = np.empty((indptr[-1],))
        for i in range(nelement.size):
                indices[indptr[i]:indptr[i+1]] = eindex[i,0:nelement[i]]
                data[indptr[i]:indptr[i+1]] = value[i,0:nelement[i]]
        #create sparse matrices
        spmat = csr_matrix((data,indices,indptr),shape=(nelement.size,nelement.size))
        return spmat
    
            
    ######## ANALYSIS ###################################################################
    def calcMoments(self,ind=1):
        """Calculate moments from the f0 data
        """
    
        self.f0_file = self.xgc_path + 'xgc.f0.'+str(ind).zfill(5)
        #read distribution data
        e_f  = self.readCmd(self.f0_file,'e_f')[:,self.rzInds,:]
        i_f  = self.readCmd(self.f0_file,'i_f')[:,self.rzInds,:]
        
        self.ne2d,self.Vepar2d,self.Te2d,self.Tepar2d,self.Teperp2d = self.calcMoments1(e_f,0)
        self.ni2d,self.Vipar2d,self.Ti2d,self.Tipar2d,self.Tiperp2d = self.calcMoments1(i_f,1)
        #TODO: Add calculation for fluxes, Vpol (requires more info)
        
        return (self.ne2d,self.Vepar2d,self.Te2d,self.Tepar2d,self.Teperp2d,\
                self.ni2d,self.Vipar2d,self.Ti2d,self.Tipar2d,self.Tiperp2d)
    
    
    
    def calcMoments1(self,f0,isp):
        """Calculate moments from the f0 data
        """
        mass,charge,vspace_vol,volfac,vth = self.moments_params(isp)
        
        #calculate moments of f0 using einsum for fast(er) calculation
        den2d = np.einsum('...ijk,ik,j->...j',f0,volfac,vspace_vol)
        Vpar2d = vth*np.einsum('k,...ijk,ik,j->...j',self.vpa,f0,volfac,vspace_vol)/den2d
        
        prefac = mass/(2.*np.abs(charge))
        Tpar2d = 2.*prefac*( vth**2.*np.einsum('k,...ijk,ik,j->...j',self.vpa**2.,f0,volfac,vspace_vol)/den2d - Vpar2d**2. )
        Tperp2d = prefac*vth**2.*np.einsum('i,...ijk,ik,j->...j',self.vpe**2.,f0,volfac,vspace_vol)/den2d
        T2d = (Tpar2d + 2.*Tperp2d)/3.
        
        return (den2d,Vpar2d,T2d,Tpar2d,Tperp2d)
    
    def moments_params(self,isp):
        """Return mass,charge,velocity space volume,discrete cell correction, and thermal velocity
        """
        
        # Extract species of interest (0 electrons, 1 ions)
        mass = self.ptl_mass[isp]
        charge = self.ptl_charge[isp]
        
        vspace_vol = self.f0_grid_vol_vonly[isp,:]
        
        #discrete cell correction
        volfac = np.ones((self.vpe.size,self.vpa.size))
        volfac[0,:]=0.5 #0.5 for where ivpe==0
        
        Tev = self.f0_T_ev[isp,:]
        vth=np.sqrt(np.abs(charge)*Tev/mass)
        
        return mass,charge,vspace_vol,volfac,vth
    
    
    def create_f0para(self,f0,isp):
        """Create parallel distribution function
        """
        #discrete cell correction
        volfac = np.ones((self.vpe.size,self.vpa.size))
        volfac[0,:]=0.5 #0.5 for where ivpe==0
        
        # Extract species of interest (0 electrons, 1 ions)
        mass = self.ptl_mass[isp]
        charge = self.ptl_charge[isp]
        
        vspace_vol = self.f0_grid_vol_vonly[isp,:]
        return np.einsum('ijk,ik->jk',f0,volfac)*vspace_vol[:,np.newaxis]
        
        
    
class xgc1Load(_load):
    def __init__(self,xgc_path,phi_start=0,phi_end=None,skip_fluc=False,**kwargs):
        #call parent loading init, including mesh and equilibrium
        #super().__init__(*args,**kwargs)
        super(xgc1Load,self).__init__(xgc_path,**kwargs)
        
        #read in number of planes
        fluc_file0 = self.xgc_path + 'xgc.3d.' + str(self.time_steps[0]).zfill(5)
        self.Nplanes=self.readCmd(fluc_file0,'dpot').shape[1]
        # assert isinstance(phi_start,int), "phi_start must be a plane index (Int)"
        # assert isinstance(phi_end,int), "phi_end must be a plane index (Int)"
        self.phi_start=int(phi_start)
        if phi_end is None: phi_end=self.Nplanes-1
        self.phi_end = int(phi_end)
        self.Nplanes=self.phi_end-self.phi_start+1
        
        if not skip_fluc:
            print('Loading fluctuations...')
            self.loadFluc()
            print('fluctuations loaded')
        
        if not skip_fluc:
            print('Loading flux data...')
            #self.loadf3d()
            print('flux surfaces loaded')
    
    
    def loadFluc(self):
        """Load non-adiabatic electron density, electrical static 
        potential fluctuations, and n=0 potential for 3D mesh.
        The required planes are calculated and stored in sorted array.
        fluctuation data on each plane is stored in the same order.
        Note that for full-F runs, the perturbed electron density 
        includes both turbulent fluctuations and equilibrium relaxation,
        this loading method doesn't differentiate them and will read all of them.
        
        """
        #from read_fluc_single import read_fluc_single #gives no module error
        
        self.eden = np.zeros( (len(self.RZ[:,0]), self.Nplanes, self.Ntimes) )
        self.dpot = np.zeros( (len(self.RZ[:,0]), self.Nplanes, self.Ntimes) )
        self.pot0 = np.zeros( (len(self.RZ[:,0]), self.Ntimes) )
        
        #def read_fluc_single(i,readCmd,xgc_path,rzInds,phi_start,phi_end): #seems to be a different version of the below method
         #   import adios
          #  flucFile = adios.file(xgc_path + 'xgc.3d.'+str(i).zfill(5)+'.bp')
           # dpot1 = flucFile['dpot'][rzInds,phi_start:(phi_end+1)]
            #pot01 = flucFile['pot0'][rzInds]
            #eden1 = flucFile['eden'][rzInds,phi_start:(phi_end+1)]
            #return i,dpot1,pot01,eden1
           
             
        def read_fluc_single(i,readCmd,xgc_path,rzInds,phi_start,phi_end):
            import adios2 as ad
            flucFile = ad.open(xgc_path + 'xgc.3d.'+str(i).zfill(5)+'.bp','r')
            dpot1 = readCmd(flucFile,'dpot',inds=(rzInds,)+(slice(phi_start,phi_end+1),) )#[self.rzInds,self.phi_start:(self.phi_end+1)]
            pot01 = readCmd(flucFile,'pot0',inds=(rzInds,) )#[rzInds]
            eden1 = readCmd(flucFile,'eden',inds=(rzInds,)+(slice(phi_start,phi_end+1),) )#[self.rzInds,self.phi_start:(self.phi_end+1)]
            return i,dpot1,pot01,eden1
        
        #import time
        #start = time.time() #ipyparallel
        #def read_fluc_single(i,openCmd,xgc_path,rzInds,phi_start,phi_end): #for ipyparallel
        #    print 'went in method'
        #    flucFile = openCmd(xgc_path + 'xgc.3d.'+str(i).zfill(5))
            #flucFile = h5py.File(xgc_path + 'xgc.3d.'+str(i).zfill(5)+'.h5')
        #    start = time.time()
        #    dpot1 = flucFile['dpot'][rzInds,phi_start:(phi_end+1)]
        #    pot01 = flucFile['pot0'][rzInds]
        #    eden1 = flucFile['eden'][rzInds,phi_start:(phi_end+1)]
        #    flucFile.close()
        #    print 'Read time: '+str(time.time()-start)
        #    return i,dpot1,pot01,eden1
        
        
        #try:
        #import ipyparallel as ipp
        #print "went into ipyparallel"
        #rc = ipp.Client()
        
        #dview = rc[:] #load balanced view cant be used because I need to push data
        #dview.use_dill() #before was getting pickle error for Ellipsis, not sure where the Ellipsis is
        #with dview.sync_imports():
        #    import adios
        #    import h5py
        #    import time
        #    import sys
        #    sys.path.append(os.environ['HOME']+'/python_xgc/')
            #from read_fluc_single import read_fluc_single 
        #dview.push(dict(xgc_path=self.xgc_path,rzInds=self.rzInds,phi_start=self.phi_start,phi_end=self.phi_end))
                    #from read_fluc_single import read_fluc_single 
        #out = dview.map_sync(lambda i: read_fluc_single(i,self.openCmd,self.xgc_path,self.rzInds,self.phi_start,self.phi_end),range(self.t_start,self.t_end+1))
                    
        #for i in range(self.Ntimes): #self.t_start,self.t_end+1
        #    _,self.dpot[:,:,i],self.pot0[:,i],self.eden[:,:,i] = out[i]
        #print 'Read time: '+str(time.time()-start)
        
        #except:
        for i in range(self.Ntimes): 
            sys.stdout.write('\r\tLoading file ['+str(i)+'/'+str(self.Ntimes)+']')
            _,self.dpot[:,:,i],self.pot0[:,i],self.eden[:,:,i] = read_fluc_single(self.t_start + i,self.readCmd,self.xgc_path,self.rzInds,self.phi_start,self.phi_end)
                
        #for i in range(self.Ntimes): #same as the for loop above
        #    sys.stdout.write('\r\tLoading file ['+str(i)+'/'+str(self.Ntimes)+']')
        #    f = self.openCmd(self.xgc_path+'xgc.3d.'+str(i+1).zfill(5))
        #    self.dpot[:,:,i] = self.readCmd(f,'dpot')[self.rzInds,self.phi_start:(self.phi_end+1)]
        #    self.eden[:,:,i] = self.readCmd(f,'eden')[self.rzInds,self.phi_start:(self.phi_end+1)]
        #    self.pot0[:,i] = self.readCmd(f,'pot0')[self.rzInds]
        #    f.close()
        
        if self.Nplanes == 1:
            self.dpot = self.dpot.squeeze()
            self.eden = self.eden.squeeze()
    
    def loadf3d(self):
        #from read_fluc_single import read_fluc_single #gives no module error
        
        self.i_T_perp = np.zeros( (len(self.RZ[:,0]), self.Nplanes,self.Ntimes) )
        self.i_E_para = np.zeros( (len(self.RZ[:,0]), self.Nplanes,self.Ntimes) )
        self.i_u_para = np.zeros( (len(self.RZ[:,0]), self.Nplanes,self.Ntimes) )
        self.i_den = np.zeros( (len(self.RZ[:,0]), self.Nplanes,self.Ntimes) )
        self.e_T_perp = np.zeros( (len(self.RZ[:,0]), self.Nplanes,self.Ntimes) )
        self.e_E_para = np.zeros( (len(self.RZ[:,0]), self.Nplanes,self.Ntimes) )
        self.e_u_para = np.zeros( (len(self.RZ[:,0]), self.Nplanes,self.Ntimes) )
        self.e_den = np.zeros( (len(self.RZ[:,0]), self.Nplanes,self.Ntimes) )
        
        #def read_fluc_single(i,readCmd,xgc_path,rzInds,phi_start,phi_end): #seems to be a different version of the below method
         #   import adios
          #  flucFile = adios.file(xgc_path + 'xgc.3d.'+str(i).zfill(5)+'.bp')
           # dpot1 = flucFile['dpot'][rzInds,phi_start:(phi_end+1)]
            #pot01 = flucFile['pot0'][rzInds]
            #eden1 = flucFile['eden'][rzInds,phi_start:(phi_end+1)]
            #return i,dpot1,pot01,eden1
        # import time #ipypparallel
        # start = time.time()
        # def read_fluc_single(i,openCmd,xgc_path,rzInds,phi_start,phi_end):
        #     flucFile = openCmd(xgc_path + 'xgc.f3d.'+str(i).zfill(5))
        #     #flucFile = h5py.File(xgc_path + 'xgc.3d.'+str(i).zfill(5)+'.h5')
            
        #     i_T_perp = flucFile['i_T_perp'][rzInds,phi_start:(phi_end+1)]
        #     i_E_para = flucFile['i_E_para'][rzInds,phi_start:(phi_end+1)]
        #     i_u_para = flucFile['i_u_para'][rzInds,phi_start:(phi_end+1)]
        #     i_den = flucFile['i_den'][rzInds,phi_start:(phi_end+1)]
        #     e_T_perp = flucFile['e_T_perp'][rzInds,phi_start:(phi_end+1)]
        #     e_E_para = flucFile['e_E_para'][rzInds,phi_start:(phi_end+1)]
        #     e_u_para = flucFile['e_u_para'][rzInds,phi_start:(phi_end+1)]
        #     e_den = flucFile['e_den'][rzInds,phi_start:(phi_end+1)]
        #     flucFile.close()
        #     print 'Read time: '+str(time.time()-start)
        #     return i_T_perp,i_E_para,i_u_para,i_den,e_T_perp,e_E_para,e_u_para,e_den
           
        # import ipyparallel as ipp
        # print "went into ipyparallel"
        # rc = ipp.Client()
        
        # dview = rc[:] #load balanced view cant be used because I need to push data
        # dview.use_dill() #before was getting pickle error for Ellipsis, not sure where the Ellipsis is
        # with dview.sync_imports():
        #     import adios
        #     import h5py
        #     import time
        #     import sys
        #     sys.path.append(os.environ['HOME']+'/python_xgc/')
        #     #from read_fluc_single import read_fluc_single 
        # dview.push(dict(xgc_path=self.xgc_path,rzInds=self.rzInds,phi_start=self.phi_start,phi_end=self.phi_end))
        #             #from read_fluc_single import read_fluc_single 
        # out = dview.map_sync(lambda i: read_fluc_single(i,self.openCmd,self.xgc_path,self.rzInds,self.phi_start,self.phi_end),range(self.t_start,self.t_end+1))
                    
        # for i in range(self.Ntimes): #self.t_start,self.t_end+
        #     self.i_T_perp[:,:,i],self.i_E_para[:,:,i],self.i_u_para[:,:,i],self.i_den[:,:,i],self.e_T_perp[:,:,i],self.e_E_para[:,:,i],self.e_u_para[:,:,i],self.e_den[:,:,i] = out[i]
        # print 'Read time: '+str(time.time()-start)
        
        def read_fluc_single(i,readCmd,xgc_path,rzInds,phi_start,phi_end):
           import adios2 as ad
           f3dFile = ad.open(xgc_path + 'xgc.f3d.'+str(i).zfill(5)+'.bp','r')
           i_T_perp = readCmd(f3dFile,'i_T_perp',inds=(rzInds,)+(slice(phi_start,phi_end+1),) )#[self.rzInds,self.phi_start:(self.phi_end+1)]
           i_E_para = readCmd(f3dFile,'i_E_para',inds=(rzInds,)+(slice(phi_start,phi_end+1),)  )#[rzInds]
           i_u_para = readCmd(f3dFile,'i_u_para',inds=(rzInds,)+(slice(phi_start,phi_end+1),)  )#[rzInds]            
           i_den = readCmd(f3dFile,'i_den',inds=(rzInds,)+(slice(phi_start,phi_end+1),) )#[self.rzInds,self.phi_start:(self.phi_end+1)]
           e_T_perp = readCmd(f3dFile,'e_T_perp',inds=(rzInds,)+(slice(phi_start,phi_end+1),) )#[self.rzInds,self.phi_start:(self.phi_end+1)]
           e_E_para = readCmd(f3dFile,'e_E_para',inds=(rzInds,)+(slice(phi_start,phi_end+1),) )#[self.rzInds,self.phi_start:(self.phi_end+1)]
           e_u_para = readCmd(f3dFile,'e_u_para',inds=(rzInds,)+(slice(phi_start,phi_end+1),) )#[self.rzInds,self.phi_start:(self.phi_end+1)]
           e_den = readCmd(f3dFile,'e_den',inds=(rzInds,)+(slice(phi_start,phi_end+1),) )#[self.rzInds,self.phi_start:(self.phi_end+1)]
           return i_T_perp,i_E_para,i_u_para,i_den,e_T_perp,e_E_para,e_u_para,e_den
        
        i=0 #read in the last time step file since f3d is not over time
        sys.stdout.write('\r\tLoading file ['+str(i)+'/'+str(self.Ntimes)+']')
        self.i_T_perp[:,:,0],self.i_E_para[:,:,i],self.i_u_para[:,:,0],self.i_den[:,:,0],self.e_T_perp[:,:,0],self.e_E_para[:,:,0],self.e_u_para[:,:,0],self.e_den[:,:,0] = read_fluc_single(self.t_start+i,self.readCmd,self.xgc_path,self.rzInds,self.phi_start,self.phi_end)
                
        
        #calculate full temperature
        self.i_T = (self.i_T_perp+(self.i_E_para- (ptl_mass[1]/2*self.i_u_para**2)/(1.609e-19 )))*2./3
        self.e_T = (self.e_T_perp+(self.e_E_para- (ptl_mass[0]/2*self.e_u_para**2)/(1.609e-19 )))*2./3
        
    def calcNeTotal(self,psin=None):
        """Calculate the total electron at the wanted points.
    
        :param np.array[N] psin
    
        :returns: Total density
        :rtype: np.array[N]
        
        """
        
        if psin is None: psin=self.psin
        
        # temperature and density (equilibrium) on the psi mesh
        te0 = splev(psin,self.te0_sp)
        # avoid temperature <= 0
        te0[te0<np.min(self.Te1d)/10] = np.min(self.Te1d)/10
        ne0 = splev(psin,self.ne0_sp)
        ne0[ne0<np.min(self.ne1d)/10] = np.min(self.ne1d)/10
        
        
        #neAdiabatic = ne0*exp(dpot/te0)
        factAdiabatic = np.exp(np.einsum('i...,i...->i...',self.dpot,1./te0))
        self.neAdiabatic = np.einsum('i...,i...->i...',ne0,factAdiabatic)
        
        #ne = neAdiatbatic + dneKinetic
        self.n_e = self.neAdiabatic + self.eden
        
        #TODO I've ignored checking whether dne<<ne0, etc. may want to add
        return self.n_e
    
    def calcPotential(self):
        self.pot = self.pot0[:,np.newaxis,:] + self.dpot
        return self.pot
    
    
    def hist2dline1(self,x,y,bins,range=None,cmap='Reds',minmax=False):
        x = x.flatten()
        y = y.flatten()
        goodInds = np.where( ~np.isnan(x) & ~np.isnan(y) )[0]
        (cnts,xedges,yedges) = np.histogram2d(x[goodInds],y[goodInds],bins=bins,range=range)
        return cnts, xedges,yedges
    
    def hist2dline2(self,x,y,bins,range=None,cmap='Reds',minmax=False):
        x = x.flatten()
        y = y.flatten()
        goodInds = np.where( ~np.isnan(x) & ~np.isnan(y) )[0]
        (cnts,xedges,yedges) = np.histogram2d(x[goodInds],y[goodInds],bins=bins,range=range)
        xedgeMid = (xedges[1::] + xedges[:-1])/2.
        yedgeMid = (yedges[1::] + yedges[:-1])/2.
        yAvg = np.sum(yedgeMid[np.newaxis,:]*cnts,axis=1)/np.sum(cnts,axis=1)
        dMin=[]
        dMax=[]
        if minmax:
            dMin = np.empty((xedges.size-1,))
            dMax = np.empty((xedges.size-1,))
            for i in np.arange(xedges.size-1):
                if (y[(x>=xedges[i]) & (x<xedges[i+1])].size==0):
                    print(i)
                    dMin[i]=np.nan
                    dMax[i]=np.nan
                else:
                    dMin[i] = y[(x>=xedges[i]) & (x<xedges[i+1])].min()
                    dMax[i] = y[(x>=xedges[i]) & (x<xedges[i+1])].max()
            for i in np.arange(xedges.size-1):
                if np.isnan(dMin[i])==True:
                    dMin[i]=(dMin[i-1]+dMin[i+1])/2
                    dMax[i]=(dMax[i-1]+dMax[i+1])/2
            plt.plot(xedgeMid,dMin,'k--',xedgeMid,dMax,'k--')
        return xedgeMid,yAvg,dMin,dMax
    def kfSpectrum(self,L,time,frames,noNormalize=False, noFilter=False, window=None):
        
        if window is not None:
            #default to Hanning, add others later
            wL=0.5*(1-np.cos(2.*np.pi*np.arange(L.size)/L.size))
            wTime=0.5*(1-np.cos(2.*np.pi*np.arange(time.size)/time.size))
            win2 = wL[:,np.newaxis]*wTime[np.newaxis,:] #or should this be matrix mult?
            frames = frames*win2
        
        NFFT = 2**np.ceil(np.log2(frames.shape[0:2])).astype(int)
        # %%%Create k and f arrays
        # %create frequency array
        Fs=1./np.mean(np.diff(time));
        f=Fs/2*np.linspace(0,1,NFFT[1]/2+1) # %highest frequency 0.5 sampling rate (Nyquist)
        
        # %METHOD 1: No anti-aliasing
        # %create k array
        kmax=np.pi/np.min(np.diff(L))
        k=kmax*np.linspace(-1,1,NFFT[0])
        kfspec=np.fft.fftshift(np.fft.ifft(np.fft.fft(frames,n=NFFT[1],axis=1),n=NFFT[0],axis=0))  #%fftshift since Matlab puts positive frequencies first
        kfspec=kfspec[:,NFFT[1]/2-1:,...]
        
        # % %METHOD 2: Anti-aliasing
        # % kfspec=fftshift(fft(frames,NFFT(2),2));
        # % %for now, remove negative frequency components
        # % kfspec=kfspec(:,NFFT(2)/2:end);
        # % kmin=pi/(L(end)-L(1));
        # % kmax=pi/min(diff(L))*0.85;
        # % k=[linspace(-kmax,-kmin,NFFT(1)/2-1) 0 linspace(kmin,kmax,NFFT(1)/2)];
        # % kfspec=exp(i*k(:)*L(:)')*kfspec;
        
        # %%%normalize, S(k|w)=S(k,w)/S(w)
        if not noNormalize:
            kfspec=np.abs(kfspec)/np.sum(np.abs(kfspec),axis=0)[np.newaxis,:]
        
        # %%%OPTIONAL: filtering (smooths images)
        if not noFilter:
            kfspec = gaussian_filter(np.abs(kfspec), sigma=5)
        
        return k,f,kfspec
    
    
class xgcaLoad(_load):
    def __init__(self,xgc_path,**kwargs):
        #call parent loading init, including mesh and equilibrium
        #super().__init__(*args,**kwargs)
        super(xgcaLoad,self).__init__(xgc_path,**kwargs)
        
        print('Loading f0 data...')
        self.loadf0mesh()
        print('f0 data loaded')
    
    def load2D():
        self.iden = np.zeros( (len(self.RZ[:,0]), self.Ntimes) )
        
        self.dpot = np.zeros( (len(self.RZ[:,0]), self.Ntimes) )
        self.pot0 = np.zeros( (len(self.RZ[:,0]), self.Ntimes) )
        self.epsi = np.zeros( (len(self.RZ[:,0]), self.Ntimes) )
        self.etheta = np.zeros( (len(self.RZ[:,0]), self.Ntimes) )
        
        
        for i in range(self.Ntimes):
            flucFile = self.xgc_path + 'xgc.2d.'+str(t_start+i).zfill(5)
            
            self.iden[:,i] = self.readCmd(flucFile,'iden',inds=(self.rzInds,))#[self.rzInds]
            
            self.dpot[:,i] = self.readCmd(flucFile,'dpot',inds=(self.rzInds,))#[self.rzInds]
            self.pot0[:,i] = self.readCmd(flucFile,'pot0',inds=(self.rzInds,))#[self.rzInds]
            self.epsi[:,i] = self.readCmd(flucFile,'epsi',inds=(self.rzInds,))#[self.rzInds]
            self.etheta[:,i] = self.readCmd(flucFile,'etheta',inds=(self.rzInds,))#[self.rzInds]
            
            
            
            
class gengridLoad():
    def __init__(self,file_path):
        self.file_path = file_path
        
        #read in the grid data from node file
        #TODO Read in ele and poly components also
        f = open(self.file_path,'r')
        Nlines = int(f.readline().split()[0])
        self.RZ = np.empty([Nlines,2])
        for i,line in enumerate(f):
            if i >= Nlines: break
            self.RZ[i,0:2] = np.array(line.split()[1:3],dtype='float')<|MERGE_RESOLUTION|>--- conflicted
+++ resolved
@@ -13,11 +13,7 @@
 from scipy.interpolate import splrep, splev
 from scipy.interpolate import LinearNDInterpolator, CloughTocher2DInterpolator
 from matplotlib.tri import Triangulation
-<<<<<<< HEAD
 import adios2 as ad
-=======
-import adios2 as adios #TODO: Update reads from adios to adios2
->>>>>>> 407ef373
 import h5py
 import matplotlib.pyplot as plt
 from scipy.io import matlab
@@ -75,15 +71,9 @@
         """Copy all the input values and call all the functions that compute the equilibrium and the first
         time step.
         """
-<<<<<<< HEAD
         def openAdios(x):
             return ad.open(str(x)+'.bp','r')
         def readAdios(x,v,inds=Ellipsis):
-=======
-        def openAdios1(x):
-            return adios.file(str(x)+'.bp')
-        def readAdios1(x,v,inds=Ellipsis):
->>>>>>> 407ef373
             if '/' in v: v = '/'+v
             #v = '/'+v #this may be necessary for older xgc files
             if type(x) is ad.adios2.File:
@@ -97,7 +87,7 @@
                 return data
         
         def openAdios2(x):
-            return adios.open(str(x)+'.bp','r')
+            return ad.open(str(x)+'.bp','r')
         def readAdios2(x,v,inds=Ellipsis):
             if '/' in v: v = '/'+v
             #v = '/'+v #this may be necessary for older xgc files
@@ -148,15 +138,9 @@
         self.mesh_file=self.xgc_path+'xgc.mesh'
         #check if files are in HDF5 or ADIOS format
         if os.path.exists(self.mesh_file+'.bp'):
-<<<<<<< HEAD
             import adios2 as ad
             self.openCmd=openAdios
             self.readCmd=readAdios
-=======
-            import adios2
-            self.openCmd=openAdios2
-            self.readCmd=readAdios2
->>>>>>> 407ef373
         elif os.path.exists(self.mesh_file+'.h5'):
             import h5py
             self.openCmd=openHDF5
