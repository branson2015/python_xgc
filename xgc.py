
"""Module of the XGC loader for general use, taken from Loic's load_XGC_local for BES.

It reads the data from the simulation and remove the points not wanted.
This file is based on an other code written by Lei Shi (:download:`code <../../../../FPSDP/Plasma/XGC_Profile/load_XGC_profile.py>`).

"""

import numpy as np
import os.path
import sys
import glob
from scipy.interpolate import splrep, splev
from scipy.interpolate import LinearNDInterpolator, CloughTocher2DInterpolator
from matplotlib.tri import Triangulation

#convenience gateway to load XGC1 or XGCa data
def load(*args,**kwargs):
    file_path = os.path.join(args[0],'')

    if len(glob.glob(file_path+'xgc.3d*')) > 0:
        return xgc1Load(*args,**kwargs)
    
    elif len(glob.glob(file_path+'xgc.2d*')) > 0:
        return xgcaLoad(*args,**kwargs)

    else:
        raise ValueError('XGC files not found in '+file_path)


class _load(object):
    """Loader class for general use.

    The idea of this loader is to load all data, limiting spatially and temporally as user-specified.

    INPUTS
    :param str xgc_path: Name of the directory containing the data

    OPTIONAL
    :param int t_start: Time step at which starting the diagnostics [1-based indexed (to match file)]
    :param int t_end: Time step at which stoping the diagnostics [1-based indexed (to match file)]
    :param int dt: Interval between two time step that the diagnostics should compute
    :param float Rmin: Limit minimum major radius of data
    :param float Rmax: Limit maximum major radius of data
    :param float Zmin: Limit minimum vertical coordinate of data
    :param float Zmax: Limit maximum vertical coordinate of data
    :param float psinMin: Limit minimum normalized poloidal flux ("psi-normal") of data
    :param float psinMax: Limit maximum normalized poloidal flux ("psi-normal") of data
    :param int phi_start: Toroidal plane index to start data [0-based indexed]
    :param int phi_end: Toroidal plane index to stop data [0-based indexed]


    :param str kind: Order of the interpolation method (linear or cubic))
    """

    def __init__(self,xgc_path,t_start=1,t_end=None,dt=1,
        Rmin=None,Rmax=None,Zmin=None,Zmax=None,
        psinMin=None,psinMax=None,thetaMin=None,thetaMax=None, 
        phi_start=0, phi_end=None,
        kind='linear'):
        """Copy all the input values and call all the functions that compute the equilibrium and the first
        time step.
        """
        def openAdios(x):
            return adios.file(str(x)+'.bp')
        def readAdios(x,v,inds=Ellipsis):
            if '/' in v: v = '/'+v
            #v = '/'+v #this may be necessary for older xgc files
            if type(x) is adios.file:
                return x[v][...][inds]       
            else:
                f = openAdios(x)
                data = f[v][inds]
                f.close()
                return data

        def openHDF5(x):
            return h5py.File(str(x)+'.h5','r')
        def readHDF5(x,v,inds=Ellipsis):
            if type(x) is h5py.File:
                return x[v][...][inds]       
            else:
                f = openHDF5(x)
                data = f[v][inds]
                f.close()
                return data

        print 'Loading XGC output data'
        
        self.xgc_path = os.path.join(xgc_path,'')  #get file_path, add path separator if not there
        self.mesh_file=self.xgc_path+'xgc.mesh'
        #check if files are in HDF5 or ADIOS format
        if os.path.exists(self.mesh_file+'.bp'):
            import adios
            self.openCmd=openAdios
            self.readCmd=readAdios
        elif os.path.exists(self.mesh_file+'.h5'):
            import h5py
            self.openCmd=openHDF5
            self.readCmd=readHDF5
        else:
            raise ValueError('No xgc.mesh file found')

        print 'from directory:'+ self.xgc_path
        #read in units file
        self.unit_file = self.xgc_path+'units.m'
        self.unit_dic = self.load_m(self.unit_file)

        self.inputused_file = self.xgc_path+'fort.input.used'
        self.ptl_mass,self.ptl_charge = self.load_mass_charge(self.inputused_file)

        #read in time
        self.oneddiag_file=self.xgc_path+'xgc.oneddiag'
        self.mask1d = self.oned_mask()
        self.time = np.array(self.readCmd(self.oneddiag_file,'time')[self.mask1d],ndmin=1)
        if t_start is None: t_start=1
        assert t_start > 0, "t_start must be greater than 0 (1-based index)"
        self.t_start=int(t_start)
<<<<<<< HEAD
        #print type(self.t_start)
        if t_end is None: t_end=len(self.time)
=======
        print type(self.t_start)
        if t_end is None: t_end=self.time.size
>>>>>>> 0874a5ce
        self.t_end=int(t_end)
        dt = int(dt)
        self.time = self.time[(self.t_start-1):(self.t_end):dt]
        self.time_steps = np.arange(self.t_start,self.t_end+1,dt) #1-based for file names
        self.tstep = self.unit_dic['sml_dt']*self.unit_dic['diag_1d_period']
        self.Ntimes = len(self.time)

        #magnetics file
        self.bfield_file=self.xgc_path+'xgc.bfield'

        # limits of the mesh in tokamak coordinates. Set to min,max of arrays in loadMesh()
        #if unspecified by user
        self.Rmin = self.unit_dic['eq_x_r'] if 'x' in str(Rmin).lower() else Rmin
        self.Rmax = self.unit_dic['eq_x_r'] if 'x' in str(Rmax).lower() else Rmax
        self.Zmin = self.unit_dic['eq_x_z'] if 'x' in str(Zmin).lower() else Zmin
        self.Zmax = self.unit_dic['eq_x_z'] if 'x' in str(Zmax).lower() else Zmax
        self.psinMin=psinMin
        self.psinMax=psinMax

        self.thetaMin=thetaMin
        self.thetaMax=thetaMax

        self.kind = kind
        
        
        #read in mesh, equilibrium data, and finally fluctuation data
        print 'Loading mesh and psi...'
        self.loadMesh()
        print '\tmesh and psi loaded.'

        #TODO: This isnt right yet, need to instead find saddlepoint
        #could do using gradient in LinearTriinterpolator or Cubic 
        #some units.m dont have eq_x_r,eq_x_z, approximate
        # if not ('eq_x_z' in self.unit_dic):
        #     import matplotlib._tri as _tri
        #     from matplotlib.tri import Triangulation
        #     triObj = Triangulation(self.RZ[:,0],self.RZ[:,1],self.tri)
        #     C = _tri.TriContourGenerator(triObj.get_cpp_triangulation(),self.psin)
        #     RZsep = C.create_contour(1.0)[0]
        #     xind = np.argmin(RZsep[:,1])
        #     self.unit_dic['eq_x_r'] = RZsep[xind,0]
        #     self.unit_dic['eq_x_z'] = RZsep[xind,1]
        
        print 'Loading magnetics...'
        self.loadBfield()
        print'\tmagnetics loaded.'
        
        print 'Loading equilibrium...'
        self.load_oneddiag()
        print '\tequlibrium loaded.'



    
    def load_m(self,fname):
        """load the whole .m file and return a dictionary contains all the entries.
        """
        f = open(fname,'r')
        result = {}
        for line in f:
            words = line.split('=')
            key = words[0].strip()
            value = words[1].strip(' ;\n')
            result[key]= float(value)
        f.close()
        return result


    def load_mass_charge(self,fname):
        """load particle masses from fort.input.used (currently ptl_e_mass_au not in units.m
        """
        #TODO: Not general, someimtes comma on end of number
        proton_mass = 1.6720e-27
        e_charge = 1.6022e-19
        ptl_mass = np.array([5.446e-4,2.0])*proton_mass
        ptl_charge = np.array([-1.0,1.0])*e_charge
        try:
            f = open(fname,'r')
            result = {}
            for line in f:
                if 'PTL_E_MASS_AU' in line:
                    ptl_mass[0] = float(line.split(',')[0].split()[-1]) * proton_mass
                if 'PTL_MASS_AU' in line:
                    ptl_mass[1] = float(line.split(',')[0].split()[-1]) * proton_mass
                if 'PTL_E_CHARGE_AU' in line:
                    ptl_charge[0] = float(line.split(',')[0].split()[-1]) * e_charge
                if 'PTL_CHARGE_AU' in line:
                    ptl_charge[1] = float(line.split(',')[0].split()[-1]) * e_charge
        except:
            pass            
        return ptl_mass,ptl_charge#will return default values

    def loadMesh(self):
        """load R-Z mesh and psi values, then create map between each psi 
           value and the series of points on that surface.
        """
        # get mesh R,Z and psin
        RZ = self.readCmd(self.mesh_file,'coordinates/values')
        R=RZ[:,0]
        Z=RZ[:,1]
        psi = self.readCmd(self.mesh_file,'psi')
        psin = psi/self.unit_dic['psi_x']
        tri=self.readCmd(self.mesh_file,'cell_set[0]/node_connect_list') #already 0-based
        node_vol=self.readCmd(self.mesh_file,'node_vol')
        theta = 180./np.pi*np.arctan2(RZ[:,1]-self.unit_dic['eq_axis_z'],RZ[:,0]-self.unit_dic['eq_axis_r'])
        wall_nodes = self.readCmd(self.mesh_file,'wall_nodes')-1 #-1 for 0-based index
    
        # set limits if not user specified
        if self.Rmin is None: self.Rmin=np.min(R)
        if self.Rmax is None: self.Rmax=np.max(R)
        if self.Zmin is None: self.Zmin=np.min(Z)
        if self.Zmax is None: self.Zmax=np.max(Z)
        if self.psinMin is None: self.psinMin=np.min(psin)
        if self.psinMax is None: self.psinMax=np.max(psin)
        if self.thetaMin is None: self.thetaMin=np.min(theta)
        if self.thetaMax is None: self.thetaMax=np.max(theta)

        #limit to the user-input ranges        
        self.rzInds = ( (R>=self.Rmin) & (R<=self.Rmax) & 
            (Z>=self.Zmin) & (Z<=self.Zmax) & 
            (psin>=self.psinMin) & (psin<=self.psinMax) &
            (theta>=self.thetaMin) & (theta<=self.thetaMax) )

        self.RZ = RZ[self.rzInds,:]
        self.psin = psin[self.rzInds]
        self.node_vol = node_vol[self.rzInds]
        self.theta = theta[self.rzInds]
        self.wall_nodes = np.where(np.in1d(np.where(self.rzInds)[0],wall_nodes))[0]
        
        # psi interpolant
        fill_ = np.nan
        if self.kind == 'linear':
            self.psi_interp = LinearNDInterpolator(
                self.RZ, self.psin, fill_value=fill_)
        elif self.kind == 'cubic':
            self.psi_interp = CloughTocher2DInterpolator(
                self.RZ, self.psin, fill_value=fill_)
        else:
            raise NameError("The method '{}' is not defined".format(self.kind))        

        #get the triangles which are all contained within the vertices defined by
        #the indexes igrid
        #find which triangles are in the defined spatial region
        if np.sum(self.rzInds)<R.size:
            tmp=self.rzInds[tri] #rzInds T/F array, same size as R
            goodTri=np.all(tmp,axis=1) #only use triangles who have all vertices in rzInds
            self.tri=tri[goodTri,:]
            #remap indices in triangulation
            indices=np.where(self.rzInds)[0]
            for i in range(len(indices)):
                self.tri[self.tri==indices[i]]=i
        else:
            self.tri = tri

        self.triObj = Triangulation(self.RZ[:,0],self.RZ[:,1],self.tri)


    def load_oneddiag(self):
        """Load all oneddiag quantities. Rename required equilibrium profiles and compute the interpolant
        """

        #read in all data from xgc.oneddiag
        f1d = self.openCmd(self.oneddiag_file)
        class structtype(): pass
        oneddiag = structtype()
        try:
            keys = f1d.var.keys()
        except:
            keys = f1d.keys()
        keys.sort()
        for key in keys:
            data = self.readCmd(f1d,key)
            if data.ndim==2: data = data[self.mask1d,:]
            setattr(oneddiag,key,data)
        self.oneddiag = oneddiag

        #TODO: Decide if should remove this legacy renaming
        #modify 1d psin data
        self.psin1d = self.oneddiag.psi
        if self.psin1d.ndim > 1: self.psin1d = self.psin1d[0,:]

        #read n=0,m=0 potential
        try:
            self.psin001d = sself.oneddiag.psi00_1d/self.unit_dic['psi_x']
        except:
            self.psin001d = self.oneddiag.psi00/self.unit_dic['psi_x']
        if self.psin001d.ndim > 1: self.psin001d = self.psin001d[0,:]
        self.pot001d = self.oneddiag.pot00_1d
        
        #read electron temperature
        try:
            itemp_par=self.oneddiag.i_parallel_mean_en_avg
            itemp_per=self.oneddiag.i_perp_temperature_avg
        except:
            itemp_par=self.oneddiag.i_parallel_mean_en_1d
            itemp_per=self.oneddiag.i_perp_temperature_1d
        self.Ti1d=(itemp_par+itemp_per)*2./3
        
        try:
            etemp_par=self.oneddiag.e_parallel_mean_en_avg
            etemp_per=self.oneddiag.e_perp_temperature_avg
            self.Te1d=(etemp_par+etemp_per)*2./3
            #read electron density
            self.ne1d = self.oneddiag.e_gc_density_1d
        except:
            try:
                etemp_par=self.oneddiag.e_parallel_mean_en_1d
                etemp_per=self.oneddiag.e_perp_temperature_1d
                self.Te1d=(etemp_par+etemp_per)*2./3
                #read electron density
                self.ne1d = self.oneddiag.e_gc_density_1d
            except: #ion only sim
                etemp_par = itemp_par
                etemp_per = itemp_per
                self.Te1d=(etemp_par+etemp_per)*2./3
                #read electron density
                self.ne1d = np.apply_along_axis(lambda a: np.interp(self.psin1d,self.psin001d,a),1,self.pot001d)/self.Te1d

        #create splines for t=0 data
        self.ti0_sp = splrep(self.psin1d,self.Ti1d[0,:],k=1)
        self.te0_sp = splrep(self.psin1d,self.Te1d[0,:],k=1)
        self.ne0_sp = splrep(self.psin1d,self.ne1d[0,:],k=1)
        

    def loadBfield(self):
        """Load magnetic field
        """
        try:
            self.bfield = self.readCmd(self.bfield_file,'node_data[0]/values')[self.rzInds,:]
        except:
            self.bfield = self.readCmd(self.bfield_file,'bfield')[self.rzInds,:]

    def oned_mask(self):
        """Match oned data to 3d files, in cases of restart.
           Use this on oneddiag variables, e.g. n_e1d = ad.file('xgc.oneddiag.bp','e_gc_density_1d')[mask1d,:]
        """
        try:
            step = self.readCmd(self.oneddiag_file,'step')
            dstep = step[1] - step[0]
        
            idx = np.arange(step[0]/dstep,step[-1]/dstep+1)
        
            mask1d = np.zeros(idx.shape,dtype=np.int32)
            for i in idx:
                mask1d[i-1] = np.where(step == i*dstep)[0][-1] #get last occurence
        except:
            mask1d = Ellipsis #pass variables unaffected
        
        return mask1d

    def calc_bary(self,R,Z):
        """Given points, calculate their barycentric coordinates"""
        #find triangles corresponding to R,Z position. Equivalent to tr_save in XGC1
        finder = self.triObj.get_trifinder()
        trii = self.triObj.triangles[finder(R,Z),:]

        #next, grab the vertices of these triangles, and put into an array T=[[x1,x2,x3],[y1,y2,y3],[1,1,1]],
        #and stack the regular grid into xi=[R,Z,1]
        x = self.triObj.x[trii]
        y = self.triObj.y[trii]
        T = np.concatenate( (x[...,np.newaxis],y[...,np.newaxis],np.ones(x.shape)[...,np.newaxis]),axis=2).swapaxes(1,2)
        xi = np.concatenate( (R[...,np.newaxis],Z[...,np.newaxis],np.ones(R.shape)[...,np.newaxis]),axis=1)
        #finally, solve system T bary = xi
        return np.linalg.solve(T,xi)



class xgc1Load(_load):
    def __init__(self,xgc_path,phi_start=0,phi_end=None,skip_fluc=False,**kwargs):
        #call parent loading init, including mesh and equilibrium
        #super().__init__(*args,**kwargs)
        super(xgc1Load,self).__init__(xgc_path,**kwargs)

        #read in number of planes
        fluc_file0 = self.xgc_path + 'xgc.3d.' + str(self.time_steps[0]).zfill(5)
        self.Nplanes=self.readCmd(fluc_file0,'dpot').shape[1]
        # assert isinstance(phi_start,int), "phi_start must be a plane index (Int)"
        # assert isinstance(phi_end,int), "phi_end must be a plane index (Int)"
        self.phi_start=int(phi_start)
        if phi_end is None: phi_end=self.Nplanes-1
        self.phi_end = int(phi_end)
        self.Nplanes=self.phi_end-self.phi_start+1
        
        if not skip_fluc:
            print 'Loading fluctuations...'
            self.loadFluc()
            print 'fluctuations loaded'

    def loadFluc(self):
        """Load non-adiabatic electron density, electrical static 
        potential fluctuations, and n=0 potential for 3D mesh.
        The required planes are calculated and stored in sorted array.
        fluctuation data on each plane is stored in the same order.
        Note that for full-F runs, the perturbed electron density 
        includes both turbulent fluctuations and equilibrium relaxation,
        this loading method doesn't differentiate them and will read all of them.
        
        """
        from read_fluc_single import read_fluc_single 
        
        self.eden = np.zeros( (len(self.RZ[:,0]), self.Nplanes, self.Ntimes) )
        self.dpot = np.zeros( (len(self.RZ[:,0]), self.Nplanes, self.Ntimes) )
        self.pot0 = np.zeros( (len(self.RZ[:,0]), self.Ntimes) )
        
        #def read_fluc_single(i,xgc_path,rzInds,phi_start,phi_end,readCmd):
        #    import adios
        #    flucFile = adios.file(xgc_path + 'xgc.3d.'+str(i).zfill(5))
        #    dpot1 = flucFile['dpot'][rzInds,phi_start:(phi_end+1)]
        #    pot01 = flucFile['pot0'][rzInds]
        #    eden1 = flucFile['eden'][rzInds,phi_start:(phi_end+1)]
    #    return i,dpot1,pot01,eden1
       
         
        #def read_fluc_single(i,xgc_path,rzInds,phi_start,phi_end,readCmd):
        #    import adios
        #    flucFile = adios.file(xgc_path + 'xgc.3d.'+str(i).zfill(5))
        #    dpot1 = readCmd(flucFile,'dpot',inds=(rzInds,)+(slice(phi_start,phi_end+1),) )#[self.rzInds,self.phi_start:(self.phi_end+1)]
        #    pot01 = readCmd(flucFile,'pot0',inds=(rzInds,) )#[rzInds]
        #    eden1 = readCmd(flucFile,'eden',inds=(rzInds,)+(slice(phi_start,phi_end+1),) )#[self.rzInds,self.phi_start:(self.phi_end+1)]
        
        #try:
        #import ipyparallel as ipp

        #rc = ipp.Client()

        #dview = rc[:] #load balanced view cant be used because I need to push data
        #dview.use_dill() #before was getting pickle error for Ellipsis, not sure where the Ellipsis is
        #with dview.sync_imports():
        #    import adios
        #    import h5py
        #    import time
        #    from read_fluc_single import read_fluc_single 
        #dview.push(dict(xgc_path=self.xgc_path,rzInds=self.rzInds,phi_start=self.phi_start,phi_end=self.phi_end))
        #from read_fluc_single import read_fluc_single 
        #out = dview.map_sync(lambda i: read_fluc_single(i,self.xgc_path,self.rzInds,self.phi_start,self.phi_end),range(self.t_start,self.t_end+1))
        
        #for i in range(self.t_start,self.t_end+1):
        #    _,dpot[:,:,i-1],pot0[:,i-1],eden[:,:,i-1] = out[i]
            
        #except:
        #for i in range(self.Ntimes):
        #    sys.stdout.write('\r\tLoading file ['+str(i)+'/'+str(self.Ntimes)+']')
        #    _,self.dpot[:,:,i],self.pot0[:,i],self.eden[:,:,i] = read_fluc_single(self.t_start + i,self.openCmd,self.xgc_path,self.rzInds,self.phi_start,self.phi_end)
            
        for i in range(self.Ntimes):
            sys.stdout.write('\r\tLoading file ['+str(i)+'/'+str(self.Ntimes)+']')
            f = self.openCmd(self.xgc_path+'xgc.3d.'+str(i+1).zfill(5))
            self.dpot[:,:,i] = self.readCmd(f,'dpot')[self.rzInds,self.phi_start:(self.phi_end+1)]
            self.eden[:,:,i] = self.readCmd(f,'eden')[self.rzInds,self.phi_start:(self.phi_end+1)]
            self.pot0[:,i] = self.readCmd(f,'pot0')[self.rzInds]
            f.close()

        if self.Nplanes == 1:
            self.dpot = self.dpot.squeeze()
            self.eden = self.eden.squeeze()
        

    def calcNeTotal(self,psin=None):
        """Calculate the total electron at the wanted points.

        :param np.array[N] psin

        :returns: Total density
        :rtype: np.array[N]
        
        """
        
        if psin is None: psin=self.psin

        # temperature and density (equilibrium) on the psi mesh
        te0 = splev(psin,self.te0_sp)
        # avoid temperature <= 0
        te0[te0<np.min(self.Te1d)/10] = np.min(self.Te1d)/10
        ne0 = splev(psin,self.ne0_sp)
        ne0[ne0<np.min(self.ne1d)/10] = np.min(self.ne1d)/10
        

        #neAdiabatic = ne0*exp(dpot/te0)
        factAdiabatic = np.exp(np.einsum('i...,i...->i...',self.dpot,1./te0))
        self.neAdiabatic = np.einsum('i...,i...->i...',ne0,factAdiabatic)

        #ne = neAdiatbatic + dneKinetic
        self.n_e = self.neAdiabatic + self.eden

        #TODO I've ignored checking whether dne<<ne0, etc. may want to add
        return self.n_e

    def calcPotential(self):
        self.pot = self.pot0[:,np.newaxis,:] + self.dpot
        return self.pot



class xgcaLoad(_load):
    def __init__(self,xgc_path,**kwargs):
        #call parent loading init, including mesh and equilibrium
        #super().__init__(*args,**kwargs)
        super(xgcaLoad,self).__init__(xgc_path,**kwargs)

        print 'Loading f0 data...'
        self.loadf0mesh()
        print 'f0 data loaded'

    def load2D():
        self.iden = np.zeros( (len(self.RZ[:,0]), self.Ntimes) )
        
        self.dpot = np.zeros( (len(self.RZ[:,0]), self.Ntimes) )
        self.pot0 = np.zeros( (len(self.RZ[:,0]), self.Ntimes) )
        self.epsi = np.zeros( (len(self.RZ[:,0]), self.Ntimes) )
        self.etheta = np.zeros( (len(self.RZ[:,0]), self.Ntimes) )
        
        
        for i in range(self.Ntimes):
            flucFile = self.xgc_path + 'xgc.2d.'+str(t_start+i).zfill(5)

            self.iden[:,i] = self.readCmd(flucFile,'iden',inds=(self.rzInds,))#[self.rzInds]

            self.dpot[:,i] = self.readCmd(flucFile,'dpot',inds=(self.rzInds,))#[self.rzInds]
            self.pot0[:,i] = self.readCmd(flucFile,'pot0',inds=(self.rzInds,))#[self.rzInds]
            self.epsi[:,i] = self.readCmd(flucFile,'epsi',inds=(self.rzInds,))#[self.rzInds]
            self.etheta[:,i] = self.readCmd(flucFile,'etheta',inds=(self.rzInds,))#[self.rzInds]


    def loadf0mesh(self):
        ##f0 mesh data
        self.f0mesh_file = self.xgc_path+'xgc.f0.mesh'
        #load velocity grid parallel velocity
        f0_nvp = self.readCmd(self.f0mesh_file,'f0_nvp')
        self.nvpa = 2*f0_nvp+1 #actual # of Vparallel velocity pts (-vpamax,0,vpamax)
        self.vpamax = self.readCmd(self.f0mesh_file,'f0_vp_max')
        #load velocity grid perpendicular velocity
        f0_nmu = self.readCmd(self.f0mesh_file,'f0_nmu')
        self.nvpe = f0_nmu + 1 #actual # of Vperp velocity pts (0,vpemax)
        self.vpemax = self.readCmd(self.f0mesh_file,'f0_smu_max')
        self.vpa, self.vpe, self.vpe1 = self.create_vpa_vpe_grid(f0_nvp,f0_nmu,self.vpamax,self.vpemax)
        #load velocity grid density
        self.f0_ne = self.readCmd(self.f0mesh_file,'f0_den')
        #load velocity grid electron and ion temperature
        self.f0_T_ev = self.readCmd(self.f0mesh_file,'f0_T_ev')
        self.f0_Te = self.f0_T_ev[0,:]
        self.f0_Ti = self.f0_T_ev[1,:]

        self.f0_grid_vol_vonly = self.readCmd(self.f0mesh_file,'f0_grid_vol_vonly')


    def create_vpa_vpe_grid(self,f0_nvp, f0_nmu, f0_vp_max, f0_smu_max):
        """Create velocity grid vectors"""
        vpe=np.linspace(0,f0_smu_max,f0_nmu+1) #dindgen(nvpe+1)/(nvpe)*vpemax
        vpe1=vpe.copy()
        vpe1[0]=vpe[1]/3.
        vpa=np.linspace(-f0_vp_max,f0_vp_max,2*f0_nvp+1)
        return (vpa, vpe, vpe1)

            
    ######## ANALYSIS ###################################################################
    def calcMoments(self,ind=1):
        """Calculate moments from the f0 data
        """

        self.f0_file = self.xgc_path + 'xgc.f0.'+str(ind).zfill(5)
        #discrete cell correction
        volfac = np.ones((self.vpe.size,self.vpa.size))
        volfac[0,:]=0.5 #0.5 for where ivpe==0

        for isp in range(2):
            # Extract species of interest (0 electronw, 1 ions)
            mass = self.ptl_mass[isp]
            charge = self.ptl_charge[isp]

            vspace_vol = self.f0_grid_vol_vonly[isp,:]
            Tev = self.f0_T_ev[isp,:]
            vth=np.sqrt(np.abs(charge)*Tev/mass)

            #read distribution data
            if not isp:
                f0  = self.readCmd(self.f0_file,'e_f')[:,self.rzInds,:]
            else:
                f0  = self.readCmd(self.f0_file,'i_f')[:,self.rzInds,:]

            #calculate moments of f0 using einsum for fast(er) calculation
            den2d = np.einsum('ijk,ik->j',f0,volfac)*vspace_vol
            Vpar2d = vth*np.einsum('k,ijk,ik->j',self.vpa,f0,volfac)*vspace_vol/den2d

            prefac = mass*vth**2./(2.*np.abs(charge))
            Tpar2d = 2.*prefac*(np.einsum('k,ijk,ik->j',self.vpa**2.,f0,volfac)*vspace_vol/den2d - (Vpar2d/vth)**2.)
            Tperp2d = prefac*np.einsum('i,ijk,ik->j',self.vpe**2.,f0,volfac)*vspace_vol/den2d
            T2d = (Tpar2d + 2.*Tperp2d)/3.
            
            if not isp:
                self.ne2d = den2d
                self.Vepar2d = Vpar2d
                self.Te2d = T2d
                self.Tepar2d = Tpar2d
                self.Teperp2d = Tperp2d
            else:
                self.ni2d = den2d
                self.Vipar2d = Vpar2d
                self.Ti2d = T2d
                self.Tipar2d = Tpar2d
                self.Tiperp2d = Tperp2d
                #TODO: Add calculation for fluxes, Vpol (requires more info)

        return (self.ne2d,self.Vepar2d,self.Te2d,self.Tepar2d,self.Teperp2d,\
                self.ni2d,self.Vipar2d,self.Ti2d,self.Tipar2d,self.Tiperp2d)



    def calcMoments1(ind):
        """Calculate moments from the f0 data
        """
        #discrete cell correction
        volfac = np.ones((vpe.size,vpa.size))
        volfac[0,:]=0.5 #0.5 for where ivpe==0

        for isp in range(2):
            # Extract species of interest (0 electrons, 1 ions)
            mass = ptl_mass[isp]
            charge = ptl_charge[isp]

            vspace_vol = f0_grid_vol_vonly[isp,:]
            Tev = f0_T_ev[isp,:]
            vth=np.sqrt(np.abs(charge)*Tev/mass)

            #read distribution data
            f = ad.file('xgc.f0.'+str(ind).zfill(5)+'.bp')
            if not isp:
                f0  = f['e_f'][...]
            else:
                f0  = f['i_f'][...]
                f0[f0<0] = 0.

            #calculate moments of f0 using einsum for fast(er) calculation
            den2d = np.einsum('ijk,ik->j',f0,volfac)*vspace_vol
            Vpar2d = vth*np.einsum('k,ijk,ik->j',vpa,f0,volfac)*vspace_vol/den2d

            prefac = mass/(2.*np.abs(charge))
            Tpar2d = 2.*prefac*( vth**2.*np.einsum('k,ijk,ik->j',vpa**2.,f0,volfac)*vspace_vol/den2d - Vpar2d**2. )
            Tperp2d = prefac*vth**2.*np.einsum('i,ijk,ik->j',vpe**2.,f0,volfac)*vspace_vol/den2d
            T2d = (Tpar2d + 2.*Tperp2d)/3.

            if not isp:
                ne2d = den2d
                Vepar2d = Vpar2d
                Te2d = T2d
                Tepar2d = Tpar2d
                Teperp2d = Tperp2d
            else:
                ni2d = den2d
                Vipar2d = Vpar2d
                Ti2d = T2d
                Tipar2d = Tpar2d
                Tiperp2d = Tperp2d

        return (ne2d,Vepar2d,Te2d,Tepar2d,Teperp2d,ni2d,Vipar2d,Ti2d,Tipar2d,Tiperp2d)


class gengridLoad():
    def __init__(self,file_path):
        self.file_path = file_path

        #read in the grid data from node file
        #TODO Read in ele and poly components also
        f = open(self.file_path,'r')
        Nlines = int(f.readline().split()[0])
        self.RZ = np.empty([Nlines,2])
        for i,line in enumerate(f):
            if i >= Nlines: break
            self.RZ[i,0:2] = np.array(line.split()[1:3],dtype='float')<|MERGE_RESOLUTION|>--- conflicted
+++ resolved
@@ -116,13 +116,7 @@
         if t_start is None: t_start=1
         assert t_start > 0, "t_start must be greater than 0 (1-based index)"
         self.t_start=int(t_start)
-<<<<<<< HEAD
-        #print type(self.t_start)
         if t_end is None: t_end=len(self.time)
-=======
-        print type(self.t_start)
-        if t_end is None: t_end=self.time.size
->>>>>>> 0874a5ce
         self.t_end=int(t_end)
         dt = int(dt)
         self.time = self.time[(self.t_start-1):(self.t_end):dt]
